package cli

import (
	"fmt"
	"strings"
	"time"

	"github.com/ethereum/go-ethereum/common"
	"github.com/rocket-pool/smartnode/shared/services/rocketpool"
	cfgtypes "github.com/rocket-pool/smartnode/shared/types/config"
)

const colorReset string = "\033[0m"
const colorRed string = "\033[31m"
const colorGreen string = "\033[32m"
const colorYellow string = "\033[33m"
const colorLightBlue string = "\033[36m"

// Print a TX's details to the console.
func PrintTransactionHash(rp *rocketpool.Client, hash common.Hash) {

	finalMessage := "Waiting for the transaction to be included in a block... you may wait here for it, or press CTRL+C to exit and return to the terminal.\n\n"
	printTransactionHashImpl(rp, hash, finalMessage)

}

// Print a TX's details to the console, but inform the user NOT to cancel it.
func PrintTransactionHashNoCancel(rp *rocketpool.Client, hash common.Hash) {

	finalMessage := "Waiting for the transaction to be included in a block... **DO NOT EXIT!** This transaction is one of several that must be completed.\n\n"
	printTransactionHashImpl(rp, hash, finalMessage)

}

// Print a warning to the console if the user set a custom nonce, but this operation involves multiple transactions
func PrintMultiTransactionNonceWarning() {

	fmt.Printf("%sNOTE: You have specified the `nonce` flag to indicate a custom nonce for this transaction.\n"+
		"However, this operation requires multiple transactions.\n"+
		"Rocket Pool will use your custom value as a basis, and increment it for each additional transaction.\n"+
		"If you have multiple pending transactions, this MAY OVERRIDE more than the one that you specified.%s\n\n", colorYellow, colorReset)

}

// Implementation of PrintTransactionHash and PrintTransactionHashNoCancel
func printTransactionHashImpl(rp *rocketpool.Client, hash common.Hash, finalMessage string) {

	cfg, isNew, err := rp.LoadConfig()
	if err != nil {
		fmt.Printf("Warning: couldn't read config file so the transaction URL will be unavailable (%s).\n", err)
		return
	}

	if isNew {
		fmt.Print("Settings file not found. Please run `rocketpool service config` to set up your Smartnode.")
		return
	}

	txWatchUrl := cfg.Smartnode.GetTxWatchUrl()
	hashString := hash.String()

	fmt.Printf("Transaction has been submitted with hash %s.\n", hashString)
	if txWatchUrl != "" {
		fmt.Printf("You may follow its progress by visiting:\n")
		fmt.Printf("%s/%s\n\n", txWatchUrl, hashString)
	}
	fmt.Print(finalMessage)

}

// Convert a Unix datetime to a string, or `---` if it's zero
func GetDateTimeString(dateTime uint64) string {
	timeString := time.Unix(int64(dateTime), 0).Format(time.RFC822)
	if dateTime == 0 {
		timeString = "---"
	}
	return timeString
}

// Gets the hex string of an address, or "none" if it was the 0x0 address
func GetPrettyAddress(address common.Address) string {
	addressString := address.Hex()
	if addressString == "0x0000000000000000000000000000000000000000" {
		return "<none>"
	}
	return addressString
}

// Temporary table for replacing revert messages with more useful versions until we can refactor
var errorMap = map[string]string{
	"Could not get can node deposit status: Minipool count after deposit exceeds limit based on node RPL stake": "Cannot create a new minipool: you do not have enough RPL staked to create another minipool.",
}

// Prints an error in a prettier format, removing the "stack trace" if it represents
// a contract revert message
func PrettyPrintError(err error) {
	errorMessage := err.Error()
	prettyErr := errorMessage
	if strings.Contains(errorMessage, "execution reverted:") {
		elements := strings.Split(errorMessage, ":")
		firstMessage := strings.TrimSpace(elements[0])
		secondMessage := strings.TrimSpace(elements[len(elements)-1])
		prettyErr = fmt.Sprintf("%s: %s", firstMessage, secondMessage)

		// Look for the message in the above error table and replace if appropriate
		replacementMessage, exists := errorMap[prettyErr]
		if exists {
			prettyErr = replacementMessage
		}
	}
	fmt.Println(prettyErr)
}

// Prints an error message when the Beacon client is not using the deposit contract address that Rocket Pool expects
func PrintDepositMismatchError(rpNetwork, beaconNetwork uint64, rpDepositAddress, beaconDepositAddress common.Address) {
	fmt.Printf("%s***ALERT***\n", colorRed)
	fmt.Println("YOUR ETH2 CLIENT IS NOT CONNECTED TO THE SAME NETWORK THAT ROCKET POOL IS USING!")
	fmt.Println("This is likely because your ETH2 client is using the wrong configuration.")
	fmt.Println("For the safety of your funds, Rocket Pool will not let you deposit your ETH until this is resolved.")
	fmt.Println()
	fmt.Println("To fix it if you are in Docker mode:")
	fmt.Println("\t1. Run 'rocketpool service install -d' to get the latest configuration")
	fmt.Println("\t2. Run 'rocketpool service stop' and 'rocketpool service start' to apply the configuration.")
	fmt.Println("If you are using Hybrid or Native mode, please correct the network flags in your ETH2 launch script.")
	fmt.Println()
	fmt.Println("Details:")
	fmt.Printf("\tRocket Pool expects deposit contract %s on chain %d.\n", rpDepositAddress.Hex(), rpNetwork)
	fmt.Printf("\tYour Beacon client is using deposit contract %s on chain %d.%s\n", beaconDepositAddress.Hex(), beaconNetwork, colorReset)
}

// Prints what network you're currently on
func PrintNetwork(currentNetwork cfgtypes.Network, isNew bool) error {
	if isNew {
		return fmt.Errorf("Settings file not found. Please run `rocketpool service config` to set up your Smartnode.")
	}

	switch currentNetwork {
	case cfgtypes.Network_Mainnet:
		fmt.Printf("Your Smartnode is currently using the %sEthereum Mainnet.%s\n\n", colorGreen, colorReset)
	case cfgtypes.Network_Devnet:
<<<<<<< HEAD
		fmt.Printf("Your Smartnode is currently using the %sHolesky Development Network.%s\n\n", colorYellow, colorReset)
=======
		fmt.Printf("Your Smartnode is currently using the %Holesky Development Network.%s\n\n", colorYellow, colorReset)
>>>>>>> 612c58ca
	case cfgtypes.Network_Holesky:
		fmt.Printf("Your Smartnode is currently using the %sHolesky Test Network.%s\n\n", colorYellow, colorReset)
	default:
		fmt.Printf("%sYou are on an unexpected network [%v].%s\n\n", colorYellow, currentNetwork, colorReset)
	}

	return nil
}<|MERGE_RESOLUTION|>--- conflicted
+++ resolved
@@ -138,11 +138,7 @@
 	case cfgtypes.Network_Mainnet:
 		fmt.Printf("Your Smartnode is currently using the %sEthereum Mainnet.%s\n\n", colorGreen, colorReset)
 	case cfgtypes.Network_Devnet:
-<<<<<<< HEAD
 		fmt.Printf("Your Smartnode is currently using the %sHolesky Development Network.%s\n\n", colorYellow, colorReset)
-=======
-		fmt.Printf("Your Smartnode is currently using the %Holesky Development Network.%s\n\n", colorYellow, colorReset)
->>>>>>> 612c58ca
 	case cfgtypes.Network_Holesky:
 		fmt.Printf("Your Smartnode is currently using the %sHolesky Test Network.%s\n\n", colorYellow, colorReset)
 	default:
