package api

import (
	"math/big"
	"time"

	"github.com/ethereum/go-ethereum/common"
	"github.com/rocket-pool/rocketpool-go/core"
	"github.com/rocket-pool/rocketpool-go/types"
)

type OracleDaoStatusData struct {
	IsMember       bool   `json:"isMember"`
	CanJoin        bool   `json:"canJoin"`
	CanLeave       bool   `json:"canLeave"`
	CanReplace     bool   `json:"canReplace"`
	TotalMembers   uint64 `json:"totalMembers"`
	ProposalCounts struct {
		Total     int `json:"total"`
		Pending   int `json:"pending"`
		Active    int `json:"active"`
		Cancelled int `json:"cancelled"`
		Defeated  int `json:"defeated"`
		Succeeded int `json:"succeeded"`
		Expired   int `json:"expired"`
		Executed  int `json:"executed"`
	} `json:"proposalCounts"`
}

<<<<<<< HEAD
type OracleDaoMemberDetails struct {
	Address          common.Address `json:"address"`
	Exists           bool           `json:"exists"`
	ID               string         `json:"id"`
	Url              string         `json:"url"`
	JoinedTime       time.Time      `json:"joinedTime"`
	LastProposalTime time.Time      `json:"lastProposalTime"`
	RplBondAmount    *big.Int       `json:"rplBondAmount"`
}
type OracleDaoMembersData struct {
	Members []OracleDaoMemberDetails `json:"members"`
}

type OracleDaoProposalDetails struct {
	ID              uint64              `json:"id"`
	ProposerAddress common.Address      `json:"proposerAddress"`
	Message         string              `json:"message"`
	CreatedTime     time.Time           `json:"createdTime"`
	StartTime       time.Time           `json:"startTime"`
	EndTime         time.Time           `json:"endTime"`
	ExpiryTime      time.Time           `json:"expiryTime"`
	VotesRequired   float64             `json:"votesRequired"`
	VotesFor        float64             `json:"votesFor"`
	VotesAgainst    float64             `json:"votesAgainst"`
	MemberVoted     bool                `json:"memberVoted"`
	MemberSupported bool                `json:"memberSupported"`
	IsCancelled     bool                `json:"isCancelled"`
	IsExecuted      bool                `json:"isExecuted"`
	Payload         []byte              `json:"payload"`
	PayloadStr      string              `json:"payloadStr"`
	State           types.ProposalState `json:"state"`
}
type OracleDaoProposalsData struct {
	Proposals []OracleDaoProposalDetails `json:"proposals"`
}

type OracleDaoProposeInviteData struct {
	CanPropose             bool                  `json:"canPropose"`
	ProposalCooldownActive bool                  `json:"proposalCooldownActive"`
	MemberAlreadyExists    bool                  `json:"memberAlreadyExists"`
	TxInfo                 *core.TransactionInfo `json:"txInfo"`
}

type OracleDaoProposeLeaveData struct {
	CanPropose             bool                  `json:"canPropose"`
	ProposalCooldownActive bool                  `json:"proposalCooldownActive"`
	InsufficientMembers    bool                  `json:"insufficientMembers"`
	TxInfo                 *core.TransactionInfo `json:"txInfo"`
}

type OracleDaoProposeReplaceData struct {
	CanPropose               bool                  `json:"canPropose"`
	ProposalCooldownActive   bool                  `json:"proposalCooldownActive"`
	MemberDoesNotExist       bool                  `json:"memberDoesNotExist"`
	ReplacementAlreadyExists bool                  `json:"replacementAlreadyExists"`
	TxInfo                   *core.TransactionInfo `json:"txInfo"`
}

type OracleDaoProposeKickData struct {
	Status                 string                `json:"status"`
	Error                  string                `json:"error"`
	CanPropose             bool                  `json:"canPropose"`
	MemberDoesNotExist     bool                  `json:"memberDoesNotExist"`
	ProposalCooldownActive bool                  `json:"proposalCooldownActive"`
	InsufficientRplBond    bool                  `json:"insufficientRplBond"`
	TxInfo                 *core.TransactionInfo `json:"txInfo"`
}

type OracleDaoCancelProposalData struct {
	CanCancel       bool                  `json:"canCancel"`
	DoesNotExist    bool                  `json:"doesNotExist"`
	InvalidState    bool                  `json:"invalidState"`
	InvalidProposer bool                  `json:"invalidProposer"`
	TxInfo          *core.TransactionInfo `json:"txInfo"`
}

type OracleDaoVoteData struct {
	CanVote            bool                  `json:"canVote"`
	DoesNotExist       bool                  `json:"doesNotExist"`
	InvalidState       bool                  `json:"invalidState"`
	JoinedAfterCreated bool                  `json:"joinedAfterCreated"`
	AlreadyVoted       bool                  `json:"alreadyVoted"`
	TxInfo             *core.TransactionInfo `json:"txInfo"`
}

type OracleDaoExecuteProposalData struct {
	CanExecute   bool                  `json:"canExecute"`
	DoesNotExist bool                  `json:"doesNotExist"`
	InvalidState bool                  `json:"invalidState"`
	TxInfo       *core.TransactionInfo `json:"txInfo"`
}

type OracleDaoJoinData struct {
	CanJoin                bool                  `json:"canJoin"`
	ProposalExpired        bool                  `json:"proposalExpired"`
	AlreadyMember          bool                  `json:"alreadyMember"`
	InsufficientRplBalance bool                  `json:"insufficientRplBalance"`
	ApproveTxInfo          *core.TransactionInfo `json:"approveTxInfo"`
	JoinTxInfo             *core.TransactionInfo `json:"joinTxInfo"`
}

type OracleDaoLeaveData struct {
	CanLeave            bool                  `json:"canLeave"`
	ProposalExpired     bool                  `json:"proposalExpired"`
	InsufficientMembers bool                  `json:"insufficientMembers"`
	TxInfo              *core.TransactionInfo `json:"txInfo"`
}

type OracleDaoProposeSettingData struct {
	CanPropose             bool                  `json:"canPropose"`
	ProposalCooldownActive bool                  `json:"proposalCooldownActive"`
	TxInfo                 *core.TransactionInfo `json:"txInfo"`
}

type OracleDaoSettingsData struct {
	Member struct {
		Quorum            float64       `json:"quorum"`
		RplBond           *big.Int      `json:"rplBond"`
		ChallengeCooldown time.Duration `json:"challengeCooldown"`
		ChallengeWindow   time.Duration `json:"challengeWindow"`
		ChallengeCost     *big.Int      `json:"challengeCost"`
	} `json:"member"`

	Minipool struct {
		ScrubPeriod                     time.Duration `json:"scrubPeriod"`
		ScrubQuorum                     float64       `json:"scrubQuorum"`
		PromotionScrubPeriod            time.Duration `json:"promotionScrubPeriod"`
		IsScrubPenaltyEnabled           bool          `json:"isScrubPenaltyEnabled"`
		BondReductionWindowStart        time.Duration `json:"bondReductionWindowStart"`
		BondReductionWindowLength       time.Duration `json:"bondReductionWindowLength"`
		BondReductionCancellationQuorum float64       `json:"bondReductionCancellationQuorum"`
	} `json:"minipool"`

	Proposal struct {
		Cooldown      time.Duration `json:"cooldown"`
		VoteTime      time.Duration `json:"voteTime"`
		VoteDelayTime time.Duration `json:"voteDelayTime"`
		ExecuteTime   time.Duration `json:"executeTime"`
		ActionTime    time.Duration `json:"actionTime"`
	} `json:"proposal"`
=======
type TNDAOMembersResponse struct {
	Status  string             `json:"status"`
	Error   string             `json:"error"`
	Members []tn.MemberDetails `json:"members"`
}

type TNDAOProposalsResponse struct {
	Status    string                `json:"status"`
	Error     string                `json:"error"`
	Proposals []dao.ProposalDetails `json:"proposals"`
}

type TNDAOProposalResponse struct {
	Status   string              `json:"status"`
	Error    string              `json:"error"`
	Proposal dao.ProposalDetails `json:"proposal"`
}

type CanProposeTNDAOInviteResponse struct {
	Status                 string             `json:"status"`
	Error                  string             `json:"error"`
	CanPropose             bool               `json:"canPropose"`
	ProposalCooldownActive bool               `json:"proposalCooldownActive"`
	MemberAlreadyExists    bool               `json:"memberAlreadyExists"`
	GasInfo                rocketpool.GasInfo `json:"gasInfo"`
}
type ProposeTNDAOInviteResponse struct {
	Status     string      `json:"status"`
	Error      string      `json:"error"`
	ProposalId uint64      `json:"proposalId"`
	TxHash     common.Hash `json:"txHash"`
}

type CanProposeTNDAOLeaveResponse struct {
	Status                 string             `json:"status"`
	Error                  string             `json:"error"`
	CanPropose             bool               `json:"canPropose"`
	ProposalCooldownActive bool               `json:"proposalCooldownActive"`
	InsufficientMembers    bool               `json:"insufficientMembers"`
	GasInfo                rocketpool.GasInfo `json:"gasInfo"`
}
type ProposeTNDAOLeaveResponse struct {
	Status     string      `json:"status"`
	Error      string      `json:"error"`
	ProposalId uint64      `json:"proposalId"`
	TxHash     common.Hash `json:"txHash"`
}

type CanProposeTNDAOReplaceResponse struct {
	Status                 string             `json:"status"`
	Error                  string             `json:"error"`
	CanPropose             bool               `json:"canPropose"`
	ProposalCooldownActive bool               `json:"proposalCooldownActive"`
	MemberAlreadyExists    bool               `json:"memberAlreadyExists"`
	GasInfo                rocketpool.GasInfo `json:"gasInfo"`
}
type ProposeTNDAOReplaceResponse struct {
	Status     string      `json:"status"`
	Error      string      `json:"error"`
	ProposalId uint64      `json:"proposalId"`
	TxHash     common.Hash `json:"txHash"`
}

type CanProposeTNDAOKickResponse struct {
	Status                 string             `json:"status"`
	Error                  string             `json:"error"`
	CanPropose             bool               `json:"canPropose"`
	ProposalCooldownActive bool               `json:"proposalCooldownActive"`
	InsufficientRplBond    bool               `json:"insufficientRplBond"`
	GasInfo                rocketpool.GasInfo `json:"gasInfo"`
}
type ProposeTNDAOKickResponse struct {
	Status     string      `json:"status"`
	Error      string      `json:"error"`
	ProposalId uint64      `json:"proposalId"`
	TxHash     common.Hash `json:"txHash"`
}

type CanCancelTNDAOProposalResponse struct {
	Status          string             `json:"status"`
	Error           string             `json:"error"`
	CanCancel       bool               `json:"canCancel"`
	DoesNotExist    bool               `json:"doesNotExist"`
	InvalidState    bool               `json:"invalidState"`
	InvalidProposer bool               `json:"invalidProposer"`
	GasInfo         rocketpool.GasInfo `json:"gasInfo"`
}
type CancelTNDAOProposalResponse struct {
	Status string      `json:"status"`
	Error  string      `json:"error"`
	TxHash common.Hash `json:"txHash"`
}

type CanVoteOnTNDAOProposalResponse struct {
	Status             string             `json:"status"`
	Error              string             `json:"error"`
	CanVote            bool               `json:"canVote"`
	DoesNotExist       bool               `json:"doesNotExist"`
	InvalidState       bool               `json:"invalidState"`
	JoinedAfterCreated bool               `json:"joinedAfterCreated"`
	AlreadyVoted       bool               `json:"alreadyVoted"`
	GasInfo            rocketpool.GasInfo `json:"gasInfo"`
}
type VoteOnTNDAOProposalResponse struct {
	Status string      `json:"status"`
	Error  string      `json:"error"`
	TxHash common.Hash `json:"txHash"`
}

type CanExecuteTNDAOProposalResponse struct {
	Status       string             `json:"status"`
	Error        string             `json:"error"`
	CanExecute   bool               `json:"canExecute"`
	DoesNotExist bool               `json:"doesNotExist"`
	InvalidState bool               `json:"invalidState"`
	GasInfo      rocketpool.GasInfo `json:"gasInfo"`
}
type ExecuteTNDAOProposalResponse struct {
	Status string      `json:"status"`
	Error  string      `json:"error"`
	TxHash common.Hash `json:"txHash"`
}

type CanJoinTNDAOResponse struct {
	Status                 string             `json:"status"`
	Error                  string             `json:"error"`
	CanJoin                bool               `json:"canJoin"`
	ProposalExpired        bool               `json:"proposalExpired"`
	AlreadyMember          bool               `json:"alreadyMember"`
	InsufficientRplBalance bool               `json:"insufficientRplBalance"`
	GasInfo                rocketpool.GasInfo `json:"gasInfo"`
}
type JoinTNDAOApproveResponse struct {
	Status        string      `json:"status"`
	Error         string      `json:"error"`
	ApproveTxHash common.Hash `json:"approveTxHash"`
}
type JoinTNDAOJoinResponse struct {
	Status     string      `json:"status"`
	Error      string      `json:"error"`
	JoinTxHash common.Hash `json:"joinTxHash"`
}

type CanLeaveTNDAOResponse struct {
	Status              string             `json:"status"`
	Error               string             `json:"error"`
	CanLeave            bool               `json:"canLeave"`
	ProposalExpired     bool               `json:"proposalExpired"`
	InsufficientMembers bool               `json:"insufficientMembers"`
	GasInfo             rocketpool.GasInfo `json:"gasInfo"`
}
type LeaveTNDAOResponse struct {
	Status string      `json:"status"`
	Error  string      `json:"error"`
	TxHash common.Hash `json:"txHash"`
}

type CanReplaceTNDAOPositionResponse struct {
	Status              string             `json:"status"`
	Error               string             `json:"error"`
	CanReplace          bool               `json:"canReplace"`
	ProposalExpired     bool               `json:"proposalExpired"`
	MemberAlreadyExists bool               `json:"memberAlreadyExists"`
	GasInfo             rocketpool.GasInfo `json:"gasInfo"`
}
type ReplaceTNDAOPositionResponse struct {
	Status string      `json:"status"`
	Error  string      `json:"error"`
	TxHash common.Hash `json:"txHash"`
}

type CanProposeTNDAOSettingResponse struct {
	Status                 string             `json:"status"`
	Error                  string             `json:"error"`
	CanPropose             bool               `json:"canPropose"`
	ProposalCooldownActive bool               `json:"proposalCooldownActive"`
	GasInfo                rocketpool.GasInfo `json:"gasInfo"`
}
type ProposeTNDAOSettingMembersQuorumResponse struct {
	Status     string      `json:"status"`
	Error      string      `json:"error"`
	ProposalId uint64      `json:"proposalId"`
	TxHash     common.Hash `json:"txHash"`
}
type ProposeTNDAOSettingMembersRplBondResponse struct {
	Status     string      `json:"status"`
	Error      string      `json:"error"`
	ProposalId uint64      `json:"proposalId"`
	TxHash     common.Hash `json:"txHash"`
}
type ProposeTNDAOSettingMinipoolUnbondedMaxResponse struct {
	Status     string      `json:"status"`
	Error      string      `json:"error"`
	ProposalId uint64      `json:"proposalId"`
	TxHash     common.Hash `json:"txHash"`
}
type ProposeTNDAOSettingProposalCooldownResponse struct {
	Status     string      `json:"status"`
	Error      string      `json:"error"`
	ProposalId uint64      `json:"proposalId"`
	TxHash     common.Hash `json:"txHash"`
}
type ProposeTNDAOSettingProposalVoteTimespanResponse struct {
	Status     string      `json:"status"`
	Error      string      `json:"error"`
	ProposalId uint64      `json:"proposalId"`
	TxHash     common.Hash `json:"txHash"`
}
type ProposeTNDAOSettingProposalVoteDelayTimespanResponse struct {
	Status     string      `json:"status"`
	Error      string      `json:"error"`
	ProposalId uint64      `json:"proposalId"`
	TxHash     common.Hash `json:"txHash"`
}
type ProposeTNDAOSettingProposalExecuteTimespanResponse struct {
	Status     string      `json:"status"`
	Error      string      `json:"error"`
	ProposalId uint64      `json:"proposalId"`
	TxHash     common.Hash `json:"txHash"`
}
type ProposeTNDAOSettingProposalActionTimespanResponse struct {
	Status     string      `json:"status"`
	Error      string      `json:"error"`
	ProposalId uint64      `json:"proposalId"`
	TxHash     common.Hash `json:"txHash"`
}
type ProposeTNDAOSettingScrubPeriodResponse struct {
	Status     string      `json:"status"`
	Error      string      `json:"error"`
	ProposalId uint64      `json:"proposalId"`
	TxHash     common.Hash `json:"txHash"`
}
type ProposeTNDAOSettingPromotionScrubPeriodResponse struct {
	Status     string      `json:"status"`
	Error      string      `json:"error"`
	ProposalId uint64      `json:"proposalId"`
	TxHash     common.Hash `json:"txHash"`
}
type ProposeTNDAOSettingScrubPenaltyEnabledResponse struct {
	Status     string      `json:"status"`
	Error      string      `json:"error"`
	ProposalId uint64      `json:"proposalId"`
	TxHash     common.Hash `json:"txHash"`
}
type ProposeTNDAOSettingBondReductionWindowStartResponse struct {
	Status     string      `json:"status"`
	Error      string      `json:"error"`
	ProposalId uint64      `json:"proposalId"`
	TxHash     common.Hash `json:"txHash"`
}
type ProposeTNDAOSettingBondReductionWindowLengthResponse struct {
	Status     string      `json:"status"`
	Error      string      `json:"error"`
	ProposalId uint64      `json:"proposalId"`
	TxHash     common.Hash `json:"txHash"`
}

type GetTNDAOMemberSettingsResponse struct {
	Status              string   `json:"status"`
	Error               string   `json:"error"`
	Quorum              float64  `json:"quorum"`
	RPLBond             *big.Int `json:"rplBond"`
	MinipoolUnbondedMax uint64   `json:"minipoolUnbondedMax"`
	ChallengeCooldown   uint64   `json:"challengeCooldown"`
	ChallengeWindow     uint64   `json:"challengeWindow"`
	ChallengeCost       *big.Int `json:"challengeCost"`
}
type GetTNDAOProposalSettingsResponse struct {
	Status        string `json:"status"`
	Error         string `json:"error"`
	Cooldown      uint64 `json:"cooldown"`
	VoteTime      uint64 `json:"voteTime"`
	VoteDelayTime uint64 `json:"voteDelayTime"`
	ExecuteTime   uint64 `json:"executeTime"`
	ActionTime    uint64 `json:"actionTime"`
}
type GetTNDAOMinipoolSettingsResponse struct {
	Status                    string `json:"status"`
	Error                     string `json:"error"`
	ScrubPeriod               uint64 `json:"scrubPeriod"`
	PromotionScrubPeriod      uint64 `json:"promotionScrubPeriod"`
	ScrubPenaltyEnabled       bool   `json:"scrubPenaltyEnabled"`
	BondReductionWindowStart  uint64 `json:"bondReductionWindowStart"`
	BondReductionWindowLength uint64 `json:"bondReductionWindowLength"`
>>>>>>> 002cc1a8
}<|MERGE_RESOLUTION|>--- conflicted
+++ resolved
@@ -27,7 +27,6 @@
 	} `json:"proposalCounts"`
 }
 
-<<<<<<< HEAD
 type OracleDaoMemberDetails struct {
 	Address          common.Address `json:"address"`
 	Exists           bool           `json:"exists"`
@@ -74,16 +73,9 @@
 type OracleDaoProposeLeaveData struct {
 	CanPropose             bool                  `json:"canPropose"`
 	ProposalCooldownActive bool                  `json:"proposalCooldownActive"`
+	MemberDoesntExist      bool                  `json:"memberDoesntExist"`
 	InsufficientMembers    bool                  `json:"insufficientMembers"`
 	TxInfo                 *core.TransactionInfo `json:"txInfo"`
-}
-
-type OracleDaoProposeReplaceData struct {
-	CanPropose               bool                  `json:"canPropose"`
-	ProposalCooldownActive   bool                  `json:"proposalCooldownActive"`
-	MemberDoesNotExist       bool                  `json:"memberDoesNotExist"`
-	ReplacementAlreadyExists bool                  `json:"replacementAlreadyExists"`
-	TxInfo                   *core.TransactionInfo `json:"txInfo"`
 }
 
 type OracleDaoProposeKickData struct {
@@ -104,7 +96,7 @@
 	TxInfo          *core.TransactionInfo `json:"txInfo"`
 }
 
-type OracleDaoVoteData struct {
+type OracleDaoVoteOnProposalData struct {
 	CanVote            bool                  `json:"canVote"`
 	DoesNotExist       bool                  `json:"doesNotExist"`
 	InvalidState       bool                  `json:"invalidState"`
@@ -168,290 +160,4 @@
 		ExecuteTime   time.Duration `json:"executeTime"`
 		ActionTime    time.Duration `json:"actionTime"`
 	} `json:"proposal"`
-=======
-type TNDAOMembersResponse struct {
-	Status  string             `json:"status"`
-	Error   string             `json:"error"`
-	Members []tn.MemberDetails `json:"members"`
-}
-
-type TNDAOProposalsResponse struct {
-	Status    string                `json:"status"`
-	Error     string                `json:"error"`
-	Proposals []dao.ProposalDetails `json:"proposals"`
-}
-
-type TNDAOProposalResponse struct {
-	Status   string              `json:"status"`
-	Error    string              `json:"error"`
-	Proposal dao.ProposalDetails `json:"proposal"`
-}
-
-type CanProposeTNDAOInviteResponse struct {
-	Status                 string             `json:"status"`
-	Error                  string             `json:"error"`
-	CanPropose             bool               `json:"canPropose"`
-	ProposalCooldownActive bool               `json:"proposalCooldownActive"`
-	MemberAlreadyExists    bool               `json:"memberAlreadyExists"`
-	GasInfo                rocketpool.GasInfo `json:"gasInfo"`
-}
-type ProposeTNDAOInviteResponse struct {
-	Status     string      `json:"status"`
-	Error      string      `json:"error"`
-	ProposalId uint64      `json:"proposalId"`
-	TxHash     common.Hash `json:"txHash"`
-}
-
-type CanProposeTNDAOLeaveResponse struct {
-	Status                 string             `json:"status"`
-	Error                  string             `json:"error"`
-	CanPropose             bool               `json:"canPropose"`
-	ProposalCooldownActive bool               `json:"proposalCooldownActive"`
-	InsufficientMembers    bool               `json:"insufficientMembers"`
-	GasInfo                rocketpool.GasInfo `json:"gasInfo"`
-}
-type ProposeTNDAOLeaveResponse struct {
-	Status     string      `json:"status"`
-	Error      string      `json:"error"`
-	ProposalId uint64      `json:"proposalId"`
-	TxHash     common.Hash `json:"txHash"`
-}
-
-type CanProposeTNDAOReplaceResponse struct {
-	Status                 string             `json:"status"`
-	Error                  string             `json:"error"`
-	CanPropose             bool               `json:"canPropose"`
-	ProposalCooldownActive bool               `json:"proposalCooldownActive"`
-	MemberAlreadyExists    bool               `json:"memberAlreadyExists"`
-	GasInfo                rocketpool.GasInfo `json:"gasInfo"`
-}
-type ProposeTNDAOReplaceResponse struct {
-	Status     string      `json:"status"`
-	Error      string      `json:"error"`
-	ProposalId uint64      `json:"proposalId"`
-	TxHash     common.Hash `json:"txHash"`
-}
-
-type CanProposeTNDAOKickResponse struct {
-	Status                 string             `json:"status"`
-	Error                  string             `json:"error"`
-	CanPropose             bool               `json:"canPropose"`
-	ProposalCooldownActive bool               `json:"proposalCooldownActive"`
-	InsufficientRplBond    bool               `json:"insufficientRplBond"`
-	GasInfo                rocketpool.GasInfo `json:"gasInfo"`
-}
-type ProposeTNDAOKickResponse struct {
-	Status     string      `json:"status"`
-	Error      string      `json:"error"`
-	ProposalId uint64      `json:"proposalId"`
-	TxHash     common.Hash `json:"txHash"`
-}
-
-type CanCancelTNDAOProposalResponse struct {
-	Status          string             `json:"status"`
-	Error           string             `json:"error"`
-	CanCancel       bool               `json:"canCancel"`
-	DoesNotExist    bool               `json:"doesNotExist"`
-	InvalidState    bool               `json:"invalidState"`
-	InvalidProposer bool               `json:"invalidProposer"`
-	GasInfo         rocketpool.GasInfo `json:"gasInfo"`
-}
-type CancelTNDAOProposalResponse struct {
-	Status string      `json:"status"`
-	Error  string      `json:"error"`
-	TxHash common.Hash `json:"txHash"`
-}
-
-type CanVoteOnTNDAOProposalResponse struct {
-	Status             string             `json:"status"`
-	Error              string             `json:"error"`
-	CanVote            bool               `json:"canVote"`
-	DoesNotExist       bool               `json:"doesNotExist"`
-	InvalidState       bool               `json:"invalidState"`
-	JoinedAfterCreated bool               `json:"joinedAfterCreated"`
-	AlreadyVoted       bool               `json:"alreadyVoted"`
-	GasInfo            rocketpool.GasInfo `json:"gasInfo"`
-}
-type VoteOnTNDAOProposalResponse struct {
-	Status string      `json:"status"`
-	Error  string      `json:"error"`
-	TxHash common.Hash `json:"txHash"`
-}
-
-type CanExecuteTNDAOProposalResponse struct {
-	Status       string             `json:"status"`
-	Error        string             `json:"error"`
-	CanExecute   bool               `json:"canExecute"`
-	DoesNotExist bool               `json:"doesNotExist"`
-	InvalidState bool               `json:"invalidState"`
-	GasInfo      rocketpool.GasInfo `json:"gasInfo"`
-}
-type ExecuteTNDAOProposalResponse struct {
-	Status string      `json:"status"`
-	Error  string      `json:"error"`
-	TxHash common.Hash `json:"txHash"`
-}
-
-type CanJoinTNDAOResponse struct {
-	Status                 string             `json:"status"`
-	Error                  string             `json:"error"`
-	CanJoin                bool               `json:"canJoin"`
-	ProposalExpired        bool               `json:"proposalExpired"`
-	AlreadyMember          bool               `json:"alreadyMember"`
-	InsufficientRplBalance bool               `json:"insufficientRplBalance"`
-	GasInfo                rocketpool.GasInfo `json:"gasInfo"`
-}
-type JoinTNDAOApproveResponse struct {
-	Status        string      `json:"status"`
-	Error         string      `json:"error"`
-	ApproveTxHash common.Hash `json:"approveTxHash"`
-}
-type JoinTNDAOJoinResponse struct {
-	Status     string      `json:"status"`
-	Error      string      `json:"error"`
-	JoinTxHash common.Hash `json:"joinTxHash"`
-}
-
-type CanLeaveTNDAOResponse struct {
-	Status              string             `json:"status"`
-	Error               string             `json:"error"`
-	CanLeave            bool               `json:"canLeave"`
-	ProposalExpired     bool               `json:"proposalExpired"`
-	InsufficientMembers bool               `json:"insufficientMembers"`
-	GasInfo             rocketpool.GasInfo `json:"gasInfo"`
-}
-type LeaveTNDAOResponse struct {
-	Status string      `json:"status"`
-	Error  string      `json:"error"`
-	TxHash common.Hash `json:"txHash"`
-}
-
-type CanReplaceTNDAOPositionResponse struct {
-	Status              string             `json:"status"`
-	Error               string             `json:"error"`
-	CanReplace          bool               `json:"canReplace"`
-	ProposalExpired     bool               `json:"proposalExpired"`
-	MemberAlreadyExists bool               `json:"memberAlreadyExists"`
-	GasInfo             rocketpool.GasInfo `json:"gasInfo"`
-}
-type ReplaceTNDAOPositionResponse struct {
-	Status string      `json:"status"`
-	Error  string      `json:"error"`
-	TxHash common.Hash `json:"txHash"`
-}
-
-type CanProposeTNDAOSettingResponse struct {
-	Status                 string             `json:"status"`
-	Error                  string             `json:"error"`
-	CanPropose             bool               `json:"canPropose"`
-	ProposalCooldownActive bool               `json:"proposalCooldownActive"`
-	GasInfo                rocketpool.GasInfo `json:"gasInfo"`
-}
-type ProposeTNDAOSettingMembersQuorumResponse struct {
-	Status     string      `json:"status"`
-	Error      string      `json:"error"`
-	ProposalId uint64      `json:"proposalId"`
-	TxHash     common.Hash `json:"txHash"`
-}
-type ProposeTNDAOSettingMembersRplBondResponse struct {
-	Status     string      `json:"status"`
-	Error      string      `json:"error"`
-	ProposalId uint64      `json:"proposalId"`
-	TxHash     common.Hash `json:"txHash"`
-}
-type ProposeTNDAOSettingMinipoolUnbondedMaxResponse struct {
-	Status     string      `json:"status"`
-	Error      string      `json:"error"`
-	ProposalId uint64      `json:"proposalId"`
-	TxHash     common.Hash `json:"txHash"`
-}
-type ProposeTNDAOSettingProposalCooldownResponse struct {
-	Status     string      `json:"status"`
-	Error      string      `json:"error"`
-	ProposalId uint64      `json:"proposalId"`
-	TxHash     common.Hash `json:"txHash"`
-}
-type ProposeTNDAOSettingProposalVoteTimespanResponse struct {
-	Status     string      `json:"status"`
-	Error      string      `json:"error"`
-	ProposalId uint64      `json:"proposalId"`
-	TxHash     common.Hash `json:"txHash"`
-}
-type ProposeTNDAOSettingProposalVoteDelayTimespanResponse struct {
-	Status     string      `json:"status"`
-	Error      string      `json:"error"`
-	ProposalId uint64      `json:"proposalId"`
-	TxHash     common.Hash `json:"txHash"`
-}
-type ProposeTNDAOSettingProposalExecuteTimespanResponse struct {
-	Status     string      `json:"status"`
-	Error      string      `json:"error"`
-	ProposalId uint64      `json:"proposalId"`
-	TxHash     common.Hash `json:"txHash"`
-}
-type ProposeTNDAOSettingProposalActionTimespanResponse struct {
-	Status     string      `json:"status"`
-	Error      string      `json:"error"`
-	ProposalId uint64      `json:"proposalId"`
-	TxHash     common.Hash `json:"txHash"`
-}
-type ProposeTNDAOSettingScrubPeriodResponse struct {
-	Status     string      `json:"status"`
-	Error      string      `json:"error"`
-	ProposalId uint64      `json:"proposalId"`
-	TxHash     common.Hash `json:"txHash"`
-}
-type ProposeTNDAOSettingPromotionScrubPeriodResponse struct {
-	Status     string      `json:"status"`
-	Error      string      `json:"error"`
-	ProposalId uint64      `json:"proposalId"`
-	TxHash     common.Hash `json:"txHash"`
-}
-type ProposeTNDAOSettingScrubPenaltyEnabledResponse struct {
-	Status     string      `json:"status"`
-	Error      string      `json:"error"`
-	ProposalId uint64      `json:"proposalId"`
-	TxHash     common.Hash `json:"txHash"`
-}
-type ProposeTNDAOSettingBondReductionWindowStartResponse struct {
-	Status     string      `json:"status"`
-	Error      string      `json:"error"`
-	ProposalId uint64      `json:"proposalId"`
-	TxHash     common.Hash `json:"txHash"`
-}
-type ProposeTNDAOSettingBondReductionWindowLengthResponse struct {
-	Status     string      `json:"status"`
-	Error      string      `json:"error"`
-	ProposalId uint64      `json:"proposalId"`
-	TxHash     common.Hash `json:"txHash"`
-}
-
-type GetTNDAOMemberSettingsResponse struct {
-	Status              string   `json:"status"`
-	Error               string   `json:"error"`
-	Quorum              float64  `json:"quorum"`
-	RPLBond             *big.Int `json:"rplBond"`
-	MinipoolUnbondedMax uint64   `json:"minipoolUnbondedMax"`
-	ChallengeCooldown   uint64   `json:"challengeCooldown"`
-	ChallengeWindow     uint64   `json:"challengeWindow"`
-	ChallengeCost       *big.Int `json:"challengeCost"`
-}
-type GetTNDAOProposalSettingsResponse struct {
-	Status        string `json:"status"`
-	Error         string `json:"error"`
-	Cooldown      uint64 `json:"cooldown"`
-	VoteTime      uint64 `json:"voteTime"`
-	VoteDelayTime uint64 `json:"voteDelayTime"`
-	ExecuteTime   uint64 `json:"executeTime"`
-	ActionTime    uint64 `json:"actionTime"`
-}
-type GetTNDAOMinipoolSettingsResponse struct {
-	Status                    string `json:"status"`
-	Error                     string `json:"error"`
-	ScrubPeriod               uint64 `json:"scrubPeriod"`
-	PromotionScrubPeriod      uint64 `json:"promotionScrubPeriod"`
-	ScrubPenaltyEnabled       bool   `json:"scrubPenaltyEnabled"`
-	BondReductionWindowStart  uint64 `json:"bondReductionWindowStart"`
-	BondReductionWindowLength uint64 `json:"bondReductionWindowLength"`
->>>>>>> 002cc1a8
 }