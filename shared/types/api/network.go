--- conflicted
+++ resolved
@@ -77,7 +77,11 @@
 	ProposalVotes           []SnapshotProposalVote `json:"proposalVotes"`
 }
 
-<<<<<<< HEAD
+type DownloadRewardsFileResponse struct {
+	Status string `json:"status"`
+	Error  string `json:"error"`
+}
+
 type IsAtlasDeployedResponse struct {
 	Status          string `json:"status"`
 	Error           string `json:"error"`
@@ -88,9 +92,4 @@
 	Status  string         `json:"status"`
 	Error   string         `json:"error"`
 	Address common.Address `json:"address"`
-=======
-type DownloadRewardsFileResponse struct {
-	Status string `json:"status"`
-	Error  string `json:"error"`
->>>>>>> b5f10425
 }