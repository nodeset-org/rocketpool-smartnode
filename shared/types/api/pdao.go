--- conflicted
+++ resolved
@@ -298,16 +298,9 @@
 	VotingDelegate common.Address `json:"votingDelegate"`
 }
 
-<<<<<<< HEAD
 type ProtocolDaoGetVotingPowerData struct {
-	VotingPower *big.Int `json:"votingPower"`
-=======
-type GetPDAOVotePowerResponse struct {
-	Status                         string         `json:"status"`
-	Error                          string         `json:"error"`
 	VotingPower                    *big.Int       `json:"votingPower"`
 	OnchainVotingDelegate          common.Address `json:"onchainVotingDelegate"`
 	OnchainVotingDelegateFormatted string         `json:"onchainVotingDelegateFormatted"`
-	BlockNumber                    uint64         `json:"blockNumber"`
->>>>>>> 5d729714
+	BlockNumber                    uint32         `json:"blockNumber"`
 }