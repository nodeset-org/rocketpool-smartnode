--- conflicted
+++ resolved
@@ -6,13 +6,8 @@
 
 // Constants
 const (
-<<<<<<< HEAD
 	besuTagTest          string = "hyperledger/besu:develop-openjdk-latest"
-	besuTagProd          string = "hyperledger/besu:23.1.0"
-=======
-	besuTagTest          string = "hyperledger/besu:22.10.3-openjdk-latest"
 	besuTagProd          string = "hyperledger/besu:22.10.3-openjdk-latest"
->>>>>>> fa5afbde
 	besuEventLogInterval int    = 1000
 	besuMaxPeers         uint16 = 25
 	besuStopSignal       string = "SIGTERM"
