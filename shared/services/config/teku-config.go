package config

import (
	"github.com/pbnjay/memory"
	"github.com/rocket-pool/smartnode/shared/types/config"
)

const (
<<<<<<< HEAD
	tekuTagTest         string = "consensys/teku:develop"
	tekuTagProd         string = "consensys/teku:22.12.0"
=======
	tekuTag             string = "consensys/teku:23.1.1"
>>>>>>> 4eb42521
	defaultTekuMaxPeers uint16 = 100
)

// Configuration for Teku
type TekuConfig struct {
	Title string `yaml:"-"`

	// Common parameters that Teku doesn't support and should be hidden
	UnsupportedCommonParams []string `yaml:"-"`

	// Max number of P2P peers to connect to
	JvmHeapSize config.Parameter `yaml:"jvmHeapSize,omitempty"`

	// The max number of P2P peers to connect to
	MaxPeers config.Parameter `yaml:"maxPeers,omitempty"`

	// The archive mode flag
	ArchiveMode config.Parameter `yaml:"archiveMode,omitempty"`

	// The Docker Hub tag for Lighthouse
	ContainerTag config.Parameter `yaml:"containerTag,omitempty"`

	// Custom command line flags for the BN
	AdditionalBnFlags config.Parameter `yaml:"additionalBnFlags,omitempty"`

	// Custom command line flags for the VC
	AdditionalVcFlags config.Parameter `yaml:"additionalVcFlags,omitempty"`
}

// Generates a new Teku configuration
func NewTekuConfig(cfg *RocketPoolConfig) *TekuConfig {
	return &TekuConfig{
		Title: "Teku Settings",

		UnsupportedCommonParams: []string{
			DoppelgangerDetectionID,
		},

		JvmHeapSize: config.Parameter{
			ID:                   "jvmHeapSize",
			Name:                 "JVM Heap Size",
			Description:          "The max amount of RAM, in MB, that Teku's JVM should limit itself to. Setting this lower will cause Teku to use less RAM, though it will always use more than this limit.\n\nUse 0 for automatic allocation.",
			Type:                 config.ParameterType_Uint,
			Default:              map[config.Network]interface{}{config.Network_All: getTekuHeapSize()},
			AffectsContainers:    []config.ContainerID{config.ContainerID_Eth1},
			EnvironmentVariables: []string{"TEKU_JVM_HEAP_SIZE"},
			CanBeBlank:           false,
			OverwriteOnUpgrade:   false,
		},

		MaxPeers: config.Parameter{
			ID:                   "maxPeers",
			Name:                 "Max Peers",
			Description:          "The maximum number of peers your client should try to maintain. You can try lowering this if you have a low-resource system or a constrained network.",
			Type:                 config.ParameterType_Uint16,
			Default:              map[config.Network]interface{}{config.Network_All: defaultTekuMaxPeers},
			AffectsContainers:    []config.ContainerID{config.ContainerID_Eth2},
			EnvironmentVariables: []string{"BN_MAX_PEERS"},
			CanBeBlank:           false,
			OverwriteOnUpgrade:   false,
		},

		ArchiveMode: config.Parameter{
			ID:                   "archiveMode",
			Name:                 "Enable Archive Mode",
			Description:          "When enabled, Teku will run in \"archive\" mode which means it can recreate the state of the Beacon chain for a previous block. This is required for manually generating the Merkle rewards tree.\n\nIf you are sure you will never be manually generating a tree, you can disable archive mode.",
			Type:                 config.ParameterType_Bool,
			Default:              map[config.Network]interface{}{config.Network_All: false},
			AffectsContainers:    []config.ContainerID{config.ContainerID_Eth2},
			EnvironmentVariables: []string{"TEKU_ARCHIVE_MODE"},
			CanBeBlank:           false,
			OverwriteOnUpgrade:   false,
		},

		ContainerTag: config.Parameter{
			ID:          "containerTag",
			Name:        "Container Tag",
			Description: "The tag name of the Teku container you want to use on Docker Hub.",
			Type:        config.ParameterType_String,
			Default: map[config.Network]interface{}{
				config.Network_Mainnet:  tekuTagProd,
				config.Network_Prater:   tekuTagTest,
				config.Network_Devnet:   tekuTagTest,
				config.Network_Zhejiang: tekuTagTest,
			},
			AffectsContainers:    []config.ContainerID{config.ContainerID_Eth2, config.ContainerID_Validator},
			EnvironmentVariables: []string{"BN_CONTAINER_TAG", "VC_CONTAINER_TAG"},
			CanBeBlank:           false,
			OverwriteOnUpgrade:   true,
		},

		AdditionalBnFlags: config.Parameter{
			ID:                   "additionalBnFlags",
			Name:                 "Additional Beacon Node Flags",
			Description:          "Additional custom command line flags you want to pass Teku's Beacon Node, to take advantage of other settings that the Smartnode's configuration doesn't cover.",
			Type:                 config.ParameterType_String,
			Default:              map[config.Network]interface{}{config.Network_All: ""},
			AffectsContainers:    []config.ContainerID{config.ContainerID_Eth2},
			EnvironmentVariables: []string{"BN_ADDITIONAL_FLAGS"},
			CanBeBlank:           true,
			OverwriteOnUpgrade:   false,
		},

		AdditionalVcFlags: config.Parameter{
			ID:                   "additionalVcFlags",
			Name:                 "Additional Validator Client Flags",
			Description:          "Additional custom command line flags you want to pass Teku's Validator Client, to take advantage of other settings that the Smartnode's configuration doesn't cover.",
			Type:                 config.ParameterType_String,
			Default:              map[config.Network]interface{}{config.Network_All: ""},
			AffectsContainers:    []config.ContainerID{config.ContainerID_Validator},
			EnvironmentVariables: []string{"VC_ADDITIONAL_FLAGS"},
			CanBeBlank:           true,
			OverwriteOnUpgrade:   false,
		},
	}
}

// Get the parameters for this config
func (cfg *TekuConfig) GetParameters() []*config.Parameter {
	return []*config.Parameter{
		&cfg.JvmHeapSize,
		&cfg.MaxPeers,
		&cfg.ArchiveMode,
		&cfg.ContainerTag,
		&cfg.AdditionalBnFlags,
		&cfg.AdditionalVcFlags,
	}
}

// Get the recommended heap size for Teku
func getTekuHeapSize() uint64 {
	totalMemoryGB := memory.TotalMemory() / 1024 / 1024 / 1024
	if totalMemoryGB < 9 {
		return 2048
	}
	return 0
}

// Get the common params that this client doesn't support
func (cfg *TekuConfig) GetUnsupportedCommonParams() []string {
	return cfg.UnsupportedCommonParams
}

// Get the Docker container name of the validator client
func (cfg *TekuConfig) GetValidatorImage() string {
	return cfg.ContainerTag.Value.(string)
}

// Get the name of the client
func (cfg *TekuConfig) GetName() string {
	return "Teku"
}

// The the title for the config
func (cfg *TekuConfig) GetConfigTitle() string {
	return cfg.Title
}<|MERGE_RESOLUTION|>--- conflicted
+++ resolved
@@ -6,12 +6,8 @@
 )
 
 const (
-<<<<<<< HEAD
 	tekuTagTest         string = "consensys/teku:develop"
-	tekuTagProd         string = "consensys/teku:22.12.0"
-=======
-	tekuTag             string = "consensys/teku:23.1.1"
->>>>>>> 4eb42521
+	tekuTagProd         string = "consensys/teku:23.1.1"
 	defaultTekuMaxPeers uint16 = 100
 )
 
