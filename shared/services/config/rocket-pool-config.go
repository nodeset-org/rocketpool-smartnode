package config

import (
	"fmt"
	"net"
	"net/url"
	"os"
	"path/filepath"
	"reflect"
	"strconv"
	"strings"

	"github.com/alessio/shellescape"
	externalip "github.com/glendc/go-external-ip"
	"github.com/pbnjay/memory"
	"github.com/rocket-pool/smartnode/addons"
	"github.com/rocket-pool/smartnode/addons/rescue_node"
	"github.com/rocket-pool/smartnode/shared"
	"github.com/rocket-pool/smartnode/shared/services/config/migration"
	addontypes "github.com/rocket-pool/smartnode/shared/types/addons"
	"github.com/rocket-pool/smartnode/shared/types/config"
	"gopkg.in/yaml.v2"
)

// Constants
const (
	rootConfigName string = "root"

	ApiContainerName          string = "api"
	Eth1ContainerName         string = "eth1"
	Eth1FallbackContainerName string = "eth1-fallback"
	Eth2ContainerName         string = "eth2"
	ExporterContainerName     string = "exporter"
	GrafanaContainerName      string = "grafana"
	MevBoostContainerName     string = "mev-boost"
	NodeContainerName         string = "node"
	PrometheusContainerName   string = "prometheus"
	ValidatorContainerName    string = "validator"
	WatchtowerContainerName   string = "watchtower"
)

// Defaults
const defaultBnMetricsPort uint16 = 9100
const defaultVcMetricsPort uint16 = 9101
const defaultNodeMetricsPort uint16 = 9102
const defaultExporterMetricsPort uint16 = 9103
const defaultWatchtowerMetricsPort uint16 = 9104
const defaultEcMetricsPort uint16 = 9105

// The master configuration struct
type RocketPoolConfig struct {
	Title string `yaml:"-"`

	Version string `yaml:"-"`

	RocketPoolDirectory string `yaml:"-"`

	IsNativeMode bool `yaml:"-"`

	// Execution client settings
	ExecutionClientMode config.Parameter `yaml:"executionClientMode,omitempty"`
	ExecutionClient     config.Parameter `yaml:"executionClient,omitempty"`

	// Fallback settings
	UseFallbackClients config.Parameter `yaml:"useFallbackClients,omitempty"`
	ReconnectDelay     config.Parameter `yaml:"reconnectDelay,omitempty"`

	// Consensus client settings
	ConsensusClientMode     config.Parameter `yaml:"consensusClientMode,omitempty"`
	ConsensusClient         config.Parameter `yaml:"consensusClient,omitempty"`
	ExternalConsensusClient config.Parameter `yaml:"externalConsensusClient,omitempty"`

	// Metrics settings
	EnableMetrics           config.Parameter `yaml:"enableMetrics,omitempty"`
	EnableODaoMetrics       config.Parameter `yaml:"enableODaoMetrics,omitempty"`
	EcMetricsPort           config.Parameter `yaml:"ecMetricsPort,omitempty"`
	BnMetricsPort           config.Parameter `yaml:"bnMetricsPort,omitempty"`
	VcMetricsPort           config.Parameter `yaml:"vcMetricsPort,omitempty"`
	NodeMetricsPort         config.Parameter `yaml:"nodeMetricsPort,omitempty"`
	ExporterMetricsPort     config.Parameter `yaml:"exporterMetricsPort,omitempty"`
	WatchtowerMetricsPort   config.Parameter `yaml:"watchtowerMetricsPort,omitempty"`
	EnableBitflyNodeMetrics config.Parameter `yaml:"enableBitflyNodeMetrics,omitempty"`

	// The Smartnode configuration
	Smartnode *SmartnodeConfig `yaml:"smartnode,omitempty"`

	// Execution client configurations
	ExecutionCommon   *ExecutionCommonConfig   `yaml:"executionCommon,omitempty"`
	Geth              *GethConfig              `yaml:"geth,omitempty"`
	Nethermind        *NethermindConfig        `yaml:"nethermind,omitempty"`
	Besu              *BesuConfig              `yaml:"besu,omitempty"`
	ExternalExecution *ExternalExecutionConfig `yaml:"externalExecution,omitempty"`

	// Consensus client configurations
	ConsensusCommon    *ConsensusCommonConfig    `yaml:"consensusCommon,omitempty"`
	Lighthouse         *LighthouseConfig         `yaml:"lighthouse,omitempty"`
	Lodestar           *LodestarConfig           `yaml:"lodestar,omitempty"`
	Nimbus             *NimbusConfig             `yaml:"nimbus,omitempty"`
	Prysm              *PrysmConfig              `yaml:"prysm,omitempty"`
	Teku               *TekuConfig               `yaml:"teku,omitempty"`
	ExternalLighthouse *ExternalLighthouseConfig `yaml:"externalLighthouse,omitempty"`
	ExternalNimbus     *ExternalNimbusConfig     `yaml:"externalNimbus,omitempty"`
	ExternalLodestar   *ExternalLodestarConfig   `yaml:"externalLodestar,omitempty"`
	ExternalPrysm      *ExternalPrysmConfig      `yaml:"externalPrysm,omitempty"`
	ExternalTeku       *ExternalTekuConfig       `yaml:"externalTeku,omitempty"`

	// Fallback client configurations
	FallbackNormal *FallbackNormalConfig `yaml:"fallbackNormal,omitempty"`
	FallbackPrysm  *FallbackPrysmConfig  `yaml:"fallbackPrysm,omitempty"`

	// Metrics
	Grafana           *GrafanaConfig           `yaml:"grafana,omitempty"`
	Prometheus        *PrometheusConfig        `yaml:"prometheus,omitempty"`
	Exporter          *ExporterConfig          `yaml:"exporter,omitempty"`
	BitflyNodeMetrics *BitflyNodeMetricsConfig `yaml:"bitflyNodeMetrics,omitempty"`

	// Native mode
	Native *NativeConfig `yaml:"native,omitempty"`

	// MEV-Boost
	EnableMevBoost config.Parameter `yaml:"enableMevBoost,omitempty"`
	MevBoost       *MevBoostConfig  `yaml:"mevBoost,omitempty"`

	// Addons
	GraffitiWallWriter addontypes.SmartnodeAddon `yaml:"addon-gww,omitempty"`
	RescueNode         addontypes.SmartnodeAddon `yaml:"addon-rescue-node,omitempty"`
}

// Get the external IP address. Try finding an IPv4 address first to:
// * Improve peer discovery and node performance
// * Avoid unnecessary container restarts caused by switching between IPv4 and IPv6
func getExternalIP() (net.IP, error) {
	// Try IPv4 first
	ip4Consensus := externalip.DefaultConsensus(nil, nil)
	ip4Consensus.UseIPProtocol(4)
	if ip, err := ip4Consensus.ExternalIP(); err == nil {
		return ip, nil
	}

	// Try IPv6 as fallback
	ip6Consensus := externalip.DefaultConsensus(nil, nil)
	ip6Consensus.UseIPProtocol(6)
	return ip6Consensus.ExternalIP()
}

// Load configuration settings from a file
func LoadFromFile(path string) (*RocketPoolConfig, error) {

	// Return nil if the file doesn't exist
	_, err := os.Stat(path)
	if os.IsNotExist(err) {
		return nil, nil
	}

	// Read the file
	configBytes, err := os.ReadFile(path)
	if err != nil {
		return nil, fmt.Errorf("could not read Rocket Pool settings file at %s: %w", shellescape.Quote(path), err)
	}

	// Attempt to parse it out into a settings map
	var settings map[string]map[string]string
	if err := yaml.Unmarshal(configBytes, &settings); err != nil {
		return nil, fmt.Errorf("could not parse settings file: %w", err)
	}

	// Deserialize it into a config object
	cfg := NewRocketPoolConfig(filepath.Dir(path), false)
	err = cfg.Deserialize(settings)
	if err != nil {
		return nil, fmt.Errorf("could not deserialize settings file: %w", err)
	}

	return cfg, nil

}

// Creates a new Rocket Pool configuration instance
func NewRocketPoolConfig(rpDir string, isNativeMode bool) *RocketPoolConfig {

	clientModes := []config.ParameterOption{{
		Name:        "Locally Managed",
		Description: "Allow the Smartnode to manage the Execution and Consensus clients for you (Docker Mode)",
		Value:       config.Mode_Local,
	}, {
		Name:        "Externally Managed",
		Description: "Use existing Execution and Consensus clients that you manage on your own (Hybrid Mode)",
		Value:       config.Mode_External,
	}}

	cfg := &RocketPoolConfig{
		Title:               "Top-level Settings",
		RocketPoolDirectory: rpDir,
		IsNativeMode:        isNativeMode,

		ExecutionClientMode: config.Parameter{
			ID:                 "executionClientMode",
			Name:               "Execution Client Mode",
			Description:        "Choose which mode to use for your Execution client - locally managed (Docker Mode), or externally managed (Hybrid Mode).",
			Type:               config.ParameterType_Choice,
			Default:            map[config.Network]interface{}{},
			AffectsContainers:  []config.ContainerID{config.ContainerID_Api, config.ContainerID_Eth1, config.ContainerID_Eth2, config.ContainerID_Node, config.ContainerID_Watchtower},
			CanBeBlank:         false,
			OverwriteOnUpgrade: false,
			Options:            clientModes,
		},

		ExecutionClient: config.Parameter{
			ID:                 "executionClient",
			Name:               "Execution Client",
			Description:        "Select which Execution client you would like to run.",
			Type:               config.ParameterType_Choice,
			Default:            map[config.Network]interface{}{config.Network_All: config.ExecutionClient_Geth},
			AffectsContainers:  []config.ContainerID{config.ContainerID_Eth1},
			CanBeBlank:         false,
			OverwriteOnUpgrade: false,
			Options: []config.ParameterOption{{
				Name:        "Geth",
				Description: "Geth is one of the three original implementations of the Ethereum protocol. It is written in Go, fully open source and licensed under the GNU LGPL v3.",
				Value:       config.ExecutionClient_Geth,
			}, {
				Name:        "Nethermind",
				Description: getAugmentedEcDescription(config.ExecutionClient_Nethermind, "Nethermind is a high-performance full Ethereum protocol client with very fast sync speeds. Nethermind is built with proven industrial technologies such as .NET 6 and the Kestrel web server. It is fully open source."),
				Value:       config.ExecutionClient_Nethermind,
			}, {
				Name:        "Besu",
				Description: getAugmentedEcDescription(config.ExecutionClient_Besu, "Hyperledger Besu is a robust full Ethereum protocol client. It uses a novel system called \"Bonsai Trees\" to store its chain data efficiently, which allows it to access block states from the past and does not require pruning. Besu is fully open source and written in Java."),
				Value:       config.ExecutionClient_Besu,
			}},
		},

		UseFallbackClients: config.Parameter{
			ID:                 "useFallbackClients",
			Name:               "Use Fallback Clients",
			Description:        "Enable this if you would like to specify a fallback Execution and Consensus Client, which will temporarily be used by the Smartnode and your Validator Client if your primary Execution / Consensus client pair ever go offline (e.g. if you switch, prune, or resync your clients).",
			Type:               config.ParameterType_Bool,
			Default:            map[config.Network]interface{}{config.Network_All: false},
			AffectsContainers:  []config.ContainerID{config.ContainerID_Api, config.ContainerID_Validator, config.ContainerID_Node, config.ContainerID_Watchtower},
			CanBeBlank:         false,
			OverwriteOnUpgrade: false,
		},

		ReconnectDelay: config.Parameter{
			ID:                 "reconnectDelay",
			Name:               "Reconnect Delay",
			Description:        "The delay to wait after your primary Execution or Consensus clients fail before trying to reconnect to them. An example format is \"10h20m30s\" - this would make it 10 hours, 20 minutes, and 30 seconds.",
			Type:               config.ParameterType_String,
			Default:            map[config.Network]interface{}{config.Network_All: "60s"},
			AffectsContainers:  []config.ContainerID{config.ContainerID_Api, config.ContainerID_Node, config.ContainerID_Watchtower},
			CanBeBlank:         false,
			OverwriteOnUpgrade: false,
		},

		ConsensusClientMode: config.Parameter{
			ID:                 "consensusClientMode",
			Name:               "Consensus Client Mode",
			Description:        "Choose which mode to use for your Consensus client - locally managed (Docker Mode), or externally managed (Hybrid Mode).",
			Type:               config.ParameterType_Choice,
			Default:            map[config.Network]interface{}{config.Network_All: config.Mode_Local},
			AffectsContainers:  []config.ContainerID{config.ContainerID_Api, config.ContainerID_Eth2, config.ContainerID_Node, config.ContainerID_Prometheus, config.ContainerID_Validator, config.ContainerID_Watchtower},
			CanBeBlank:         false,
			OverwriteOnUpgrade: false,
			Options:            clientModes,
		},

		ConsensusClient: config.Parameter{
			ID:                 "consensusClient",
			Name:               "Consensus Client",
			Description:        "Select which Consensus client you would like to use.",
			Type:               config.ParameterType_Choice,
			Default:            map[config.Network]interface{}{config.Network_All: config.ConsensusClient_Nimbus},
			AffectsContainers:  []config.ContainerID{config.ContainerID_Api, config.ContainerID_Node, config.ContainerID_Watchtower, config.ContainerID_Eth2, config.ContainerID_Validator},
			CanBeBlank:         false,
			OverwriteOnUpgrade: false,
			Options: []config.ParameterOption{{
				Name:        "Lighthouse",
				Description: "Lighthouse is a Consensus client with a heavy focus on speed and security. The team behind it, Sigma Prime, is an information security and software engineering firm who have funded Lighthouse along with the Ethereum Foundation, Consensys, and private individuals. Lighthouse is built in Rust and offered under an Apache 2.0 License.",
				Value:       config.ConsensusClient_Lighthouse,
			}, {
				Name:        "Lodestar",
				Description: "Lodestar is the fifth open-source Ethereum consensus client. It is written in Typescript maintained by ChainSafe Systems. Lodestar, their flagship product, is a production-capable Beacon Chain and Validator Client uniquely situated as the go-to for researchers and developers for rapid prototyping and browser usage.",
				Value:       config.ConsensusClient_Lodestar,
			}, {
				Name:        "Nimbus",
				Description: "Nimbus is a Consensus client implementation that strives to be as lightweight as possible in terms of resources used. This allows it to perform well on embedded systems, resource-restricted devices -- including Raspberry Pis and mobile devices -- and multi-purpose servers.",
				Value:       config.ConsensusClient_Nimbus,
			}, {
				Name:        "Prysm",
				Description: "Prysm is a Go implementation of Ethereum Consensus protocol with a focus on usability, security, and reliability. Prysm is developed by Prysmatic Labs, a company with the sole focus on the development of their client. Prysm is written in Go and released under a GPL-3.0 license.",
				Value:       config.ConsensusClient_Prysm,
			}, {
				Name:        "Teku",
				Description: "PegaSys Teku (formerly known as Artemis) is a Java-based Ethereum 2.0 client designed & built to meet institutional needs and security requirements. PegaSys is an arm of ConsenSys dedicated to building enterprise-ready clients and tools for interacting with the core Ethereum platform. Teku is Apache 2 licensed and written in Java, a language notable for its maturity & ubiquity.",
				Value:       config.ConsensusClient_Teku,
			}},
		},

		ExternalConsensusClient: config.Parameter{
			ID:                 "externalConsensusClient",
			Name:               "Consensus Client",
			Description:        "Select which Consensus client your externally managed client is.",
			Type:               config.ParameterType_Choice,
			Default:            map[config.Network]interface{}{config.Network_All: config.ConsensusClient_Lighthouse},
			AffectsContainers:  []config.ContainerID{config.ContainerID_Api, config.ContainerID_Node, config.ContainerID_Watchtower, config.ContainerID_Eth2, config.ContainerID_Validator},
			CanBeBlank:         false,
			OverwriteOnUpgrade: false,
			Options: []config.ParameterOption{{
				Name:        "Lighthouse",
				Description: "Select this if you will use Lighthouse as your Consensus client.",
				Value:       config.ConsensusClient_Lighthouse,
			}, {
				Name:        "Lodestar",
				Description: "Select this if you will use Lodestar as your Consensus client.",
				Value:       config.ConsensusClient_Lodestar,
			}, {
				Name:        "Nimbus",
				Description: "Select this if you will use Nimbus as your Consensus client.",
				Value:       config.ConsensusClient_Nimbus,
			}, {
				Name:        "Prysm",
				Description: "Select this if you will use Prysm as your Consensus client.",
				Value:       config.ConsensusClient_Prysm,
			}, {
				Name:        "Teku",
				Description: "Select this if you will use Teku as your Consensus client.",
				Value:       config.ConsensusClient_Teku,
			}},
		},

		EnableMetrics: config.Parameter{
			ID:                 "enableMetrics",
			Name:               "Enable Metrics",
			Description:        "Enable the Smartnode's performance and status metrics system. This will provide you with the node operator's Grafana dashboard.",
			Type:               config.ParameterType_Bool,
			Default:            map[config.Network]interface{}{config.Network_All: true},
			AffectsContainers:  []config.ContainerID{config.ContainerID_Node, config.ContainerID_Watchtower, config.ContainerID_Eth2, config.ContainerID_Grafana, config.ContainerID_Prometheus, config.ContainerID_Exporter},
			CanBeBlank:         false,
			OverwriteOnUpgrade: false,
		},

		EnableODaoMetrics: config.Parameter{
			ID:                 "enableODaoMetrics",
			Name:               "Enable Oracle DAO Metrics",
			Description:        "Enable the tracking of Oracle DAO performance metrics, such as prices and balances submission participation.",
			Type:               config.ParameterType_Bool,
			Default:            map[config.Network]interface{}{config.Network_All: false},
			AffectsContainers:  []config.ContainerID{config.ContainerID_Node},
			CanBeBlank:         false,
			OverwriteOnUpgrade: false,
		},

		EnableBitflyNodeMetrics: config.Parameter{
			ID:                 "enableBitflyNodeMetrics",
			Name:               "Enable Beaconcha.in Node Metrics",
			Description:        "Enable the Beaconcha.in node metrics integration. This will allow you to track your node's metrics from your phone using the Beaconcha.in App.\n\nFor more information on setting up an account and the app, please visit https://beaconcha.in/mobile.",
			Type:               config.ParameterType_Bool,
			Default:            map[config.Network]interface{}{config.Network_All: false},
			AffectsContainers:  []config.ContainerID{config.ContainerID_Validator, config.ContainerID_Eth2},
			CanBeBlank:         false,
			OverwriteOnUpgrade: false,
		},

		EcMetricsPort: config.Parameter{
			ID:                 "ecMetricsPort",
			Name:               "Execution Client Metrics Port",
			Description:        "The port your Execution client should expose its metrics on.",
			Type:               config.ParameterType_Uint16,
			Default:            map[config.Network]interface{}{config.Network_All: defaultEcMetricsPort},
			AffectsContainers:  []config.ContainerID{config.ContainerID_Eth1, config.ContainerID_Prometheus},
			CanBeBlank:         false,
			OverwriteOnUpgrade: false,
		},

		BnMetricsPort: config.Parameter{
			ID:                 "bnMetricsPort",
			Name:               "Beacon Node Metrics Port",
			Description:        "The port your Consensus client's Beacon Node should expose its metrics on.",
			Type:               config.ParameterType_Uint16,
			Default:            map[config.Network]interface{}{config.Network_All: defaultBnMetricsPort},
			AffectsContainers:  []config.ContainerID{config.ContainerID_Eth2, config.ContainerID_Prometheus},
			CanBeBlank:         false,
			OverwriteOnUpgrade: false,
		},

		VcMetricsPort: config.Parameter{
			ID:                 "vcMetricsPort",
			Name:               "Validator Client Metrics Port",
			Description:        "The port your validator client should expose its metrics on.",
			Type:               config.ParameterType_Uint16,
			Default:            map[config.Network]interface{}{config.Network_All: defaultVcMetricsPort},
			AffectsContainers:  []config.ContainerID{config.ContainerID_Validator, config.ContainerID_Prometheus},
			CanBeBlank:         false,
			OverwriteOnUpgrade: false,
		},

		NodeMetricsPort: config.Parameter{
			ID:                 "nodeMetricsPort",
			Name:               "Node Metrics Port",
			Description:        "The port your Node container should expose its metrics on.",
			Type:               config.ParameterType_Uint16,
			Default:            map[config.Network]interface{}{config.Network_All: defaultNodeMetricsPort},
			AffectsContainers:  []config.ContainerID{config.ContainerID_Node, config.ContainerID_Prometheus},
			CanBeBlank:         false,
			OverwriteOnUpgrade: false,
		},

		ExporterMetricsPort: config.Parameter{
			ID:                 "exporterMetricsPort",
			Name:               "Exporter Metrics Port",
			Description:        "The port that Prometheus's Node Exporter should expose its metrics on.",
			Type:               config.ParameterType_Uint16,
			Default:            map[config.Network]interface{}{config.Network_All: defaultExporterMetricsPort},
			AffectsContainers:  []config.ContainerID{config.ContainerID_Exporter, config.ContainerID_Prometheus},
			CanBeBlank:         false,
			OverwriteOnUpgrade: false,
		},

		WatchtowerMetricsPort: config.Parameter{
			ID:                 "watchtowerMetricsPort",
			Name:               "Watchtower Metrics Port",
			Description:        "The port your Watchtower container should expose its metrics on.\nThis is only relevant for Oracle Nodes.",
			Type:               config.ParameterType_Uint16,
			Default:            map[config.Network]interface{}{config.Network_All: defaultWatchtowerMetricsPort},
			AffectsContainers:  []config.ContainerID{config.ContainerID_Watchtower, config.ContainerID_Prometheus},
			CanBeBlank:         false,
			OverwriteOnUpgrade: false,
		},

		EnableMevBoost: config.Parameter{
<<<<<<< HEAD
			ID:                   "enableMevBoost",
			Name:                 "Enable MEV-Boost",
			Description:          "Enable MEV-Boost, which connects your validator to one or more relays of your choice. The relays act as intermediaries between you and professional block builders that find and extract MEV opportunities. The builders will give you a healthy tip in return, which tends to be worth more than blocks you built on your own.\n\n[orange]NOTE: This toggle is temporary during the early Merge days while relays are still being created. It will be removed in the future.",
			Type:                 config.ParameterType_Bool,
			Default:              map[config.Network]interface{}{config.Network_All: true},
			AffectsContainers:    []config.ContainerID{config.ContainerID_Eth2, config.ContainerID_MevBoost},
			EnvironmentVariables: []string{"ENABLE_MEV_BOOST"},
			CanBeBlank:           false,
			OverwriteOnUpgrade:   false,
=======
			ID:                 "enableMevBoost",
			Name:               "Enable MEV-Boost",
			Description:        "Enable MEV-Boost, which connects your validator to one or more relays of your choice. The relays act as intermediaries between you and professional block builders that find and extract MEV opportunities. The builders will give you a healthy tip in return, which tends to be worth more than blocks you built on your own.\n\n[orange]NOTE: This toggle is temporary during the early Merge days while relays are still being created. It will be removed in the future.",
			Type:               config.ParameterType_Bool,
			Default:            map[config.Network]interface{}{config.Network_All: true},
			AffectsContainers:  []config.ContainerID{config.ContainerID_Eth2, config.ContainerID_MevBoost},
			CanBeBlank:         false,
			OverwriteOnUpgrade: true,
>>>>>>> c04ec434
		},
	}

	// Set the defaults for choices
	cfg.ExecutionClientMode.Default[config.Network_All] = cfg.ExecutionClientMode.Options[0].Value
	cfg.ConsensusClientMode.Default[config.Network_All] = cfg.ConsensusClientMode.Options[0].Value

	cfg.Smartnode = NewSmartnodeConfig(cfg)
	cfg.ExecutionCommon = NewExecutionCommonConfig(cfg)
	cfg.Geth = NewGethConfig(cfg)
	cfg.Nethermind = NewNethermindConfig(cfg)
	cfg.Besu = NewBesuConfig(cfg)
	cfg.ExternalExecution = NewExternalExecutionConfig(cfg)
	cfg.FallbackNormal = NewFallbackNormalConfig(cfg)
	cfg.FallbackPrysm = NewFallbackPrysmConfig(cfg)
	cfg.ConsensusCommon = NewConsensusCommonConfig(cfg)
	cfg.Lighthouse = NewLighthouseConfig(cfg)
	cfg.Lodestar = NewLodestarConfig(cfg)
	cfg.Nimbus = NewNimbusConfig(cfg)
	cfg.Prysm = NewPrysmConfig(cfg)
	cfg.Teku = NewTekuConfig(cfg)
	cfg.ExternalLighthouse = NewExternalLighthouseConfig(cfg)
	cfg.ExternalLodestar = NewExternalLodestarConfig(cfg)
	cfg.ExternalNimbus = NewExternalNimbusConfig(cfg)
	cfg.ExternalPrysm = NewExternalPrysmConfig(cfg)
	cfg.ExternalTeku = NewExternalTekuConfig(cfg)
	cfg.Grafana = NewGrafanaConfig(cfg)
	cfg.Prometheus = NewPrometheusConfig(cfg)
	cfg.Exporter = NewExporterConfig(cfg)
	cfg.BitflyNodeMetrics = NewBitflyNodeMetricsConfig(cfg)
	cfg.Native = NewNativeConfig(cfg)
	cfg.MevBoost = NewMevBoostConfig(cfg)

	// Addons
	cfg.GraffitiWallWriter = addons.NewGraffitiWallWriter()
	cfg.RescueNode = addons.NewRescueNode()

	// Apply the default values for mainnet
	cfg.Smartnode.Network.Value = cfg.Smartnode.Network.Options[0].Value
	cfg.applyAllDefaults()

	return cfg
}

// Get a more verbose client description, including warnings
func getAugmentedEcDescription(client config.ExecutionClient, originalDescription string) string {

	switch client {
	case config.ExecutionClient_Nethermind:
		totalMemoryGB := memory.TotalMemory() / 1024 / 1024 / 1024
		if totalMemoryGB < 9 {
			return fmt.Sprintf("%s\n\n[red]WARNING: Nethermind currently requires over 8 GB of RAM to run smoothly. We do not recommend it for your system. This may be improved in a future release.", originalDescription)
		}
	}

	return originalDescription

}

// Create a copy of this configuration.
func (cfg *RocketPoolConfig) CreateCopy() *RocketPoolConfig {
	newConfig := NewRocketPoolConfig(cfg.RocketPoolDirectory, cfg.IsNativeMode)

	// Set the network
	network := cfg.Smartnode.Network.Value.(config.Network)
	newConfig.Smartnode.Network.Value = network

	newParams := newConfig.GetParameters()
	for i, param := range cfg.GetParameters() {
		newParams[i].Value = param.Value
		newParams[i].UpdateDescription(network)
	}

	newSubconfigs := newConfig.GetSubconfigs()
	for name, subConfig := range cfg.GetSubconfigs() {
		newParams := newSubconfigs[name].GetParameters()
		for i, param := range subConfig.GetParameters() {
			newParams[i].Value = param.Value
			newParams[i].UpdateDescription(network)
		}
	}

	return newConfig
}

// Get the parameters for this config
func (cfg *RocketPoolConfig) GetParameters() []*config.Parameter {
	return []*config.Parameter{
		&cfg.ExecutionClientMode,
		&cfg.ExecutionClient,
		&cfg.UseFallbackClients,
		&cfg.ReconnectDelay,
		&cfg.ConsensusClientMode,
		&cfg.ConsensusClient,
		&cfg.ExternalConsensusClient,
		&cfg.EnableMetrics,
		&cfg.EnableODaoMetrics,
		&cfg.EnableBitflyNodeMetrics,
		&cfg.EcMetricsPort,
		&cfg.BnMetricsPort,
		&cfg.VcMetricsPort,
		&cfg.NodeMetricsPort,
		&cfg.ExporterMetricsPort,
		&cfg.WatchtowerMetricsPort,
		&cfg.EnableMevBoost,
	}
}

// Get the subconfigurations for this config
func (cfg *RocketPoolConfig) GetSubconfigs() map[string]config.Config {
	return map[string]config.Config{
		"smartnode":          cfg.Smartnode,
		"executionCommon":    cfg.ExecutionCommon,
		"geth":               cfg.Geth,
		"nethermind":         cfg.Nethermind,
		"besu":               cfg.Besu,
		"externalExecution":  cfg.ExternalExecution,
		"consensusCommon":    cfg.ConsensusCommon,
		"lighthouse":         cfg.Lighthouse,
		"lodestar":           cfg.Lodestar,
		"nimbus":             cfg.Nimbus,
		"prysm":              cfg.Prysm,
		"teku":               cfg.Teku,
		"externalLighthouse": cfg.ExternalLighthouse,
		"externalLodestar":   cfg.ExternalLodestar,
		"externalNimbus":     cfg.ExternalNimbus,
		"externalPrysm":      cfg.ExternalPrysm,
		"externalTeku":       cfg.ExternalTeku,
		"fallbackNormal":     cfg.FallbackNormal,
		"fallbackPrysm":      cfg.FallbackPrysm,
		"grafana":            cfg.Grafana,
		"prometheus":         cfg.Prometheus,
		"exporter":           cfg.Exporter,
		"bitflyNodeMetrics":  cfg.BitflyNodeMetrics,
		"native":             cfg.Native,
		"mevBoost":           cfg.MevBoost,
		"addons-gww":         cfg.GraffitiWallWriter.GetConfig(),
		"addons-rescue-node": cfg.RescueNode.GetConfig(),
	}
}

// Handle a network change on all of the parameters
func (cfg *RocketPoolConfig) ChangeNetwork(newNetwork config.Network) {

	// Get the current network
	oldNetwork, ok := cfg.Smartnode.Network.Value.(config.Network)
	if !ok {
		oldNetwork = config.Network_Unknown
	}
	if oldNetwork == newNetwork {
		return
	}
	cfg.Smartnode.Network.Value = newNetwork

	// Update the master parameters
	rootParams := cfg.GetParameters()
	for _, param := range rootParams {
		param.ChangeNetwork(oldNetwork, newNetwork)
	}

	// Update all of the child config objects
	subconfigs := cfg.GetSubconfigs()
	for _, subconfig := range subconfigs {
		for _, param := range subconfig.GetParameters() {
			param.ChangeNetwork(oldNetwork, newNetwork)
		}
	}

}

// Get the configuration for the selected execution client
func (cfg *RocketPoolConfig) GetEventLogInterval() (int, error) {
	if cfg.IsNativeMode {
		return gethEventLogInterval, nil
	}

	mode := cfg.ExecutionClientMode.Value.(config.Mode)
	switch mode {
	case config.Mode_Local:
		client := cfg.ExecutionClient.Value.(config.ExecutionClient)
		switch client {
		case config.ExecutionClient_Besu:
			return cfg.Besu.EventLogInterval, nil
		case config.ExecutionClient_Geth:
			return cfg.Geth.EventLogInterval, nil
		case config.ExecutionClient_Nethermind:
			return cfg.Nethermind.EventLogInterval, nil
		default:
			return 0, fmt.Errorf("can't get event log interval of unknown execution client [%v]", client)
		}

	case config.Mode_External:
		return gethEventLogInterval, nil

	default:
		return 0, fmt.Errorf("can't get event log interval of unknown execution client mode [%v]", mode)
	}
}

// Get the selected CC and mode
func (cfg *RocketPoolConfig) GetSelectedConsensusClient() (config.ConsensusClient, config.Mode) {
	mode := cfg.ConsensusClientMode.Value.(config.Mode)
	var cc config.ConsensusClient
	if mode == config.Mode_Local {
		cc = cfg.ConsensusClient.Value.(config.ConsensusClient)
	} else {
		cc = cfg.ExternalConsensusClient.Value.(config.ConsensusClient)
	}
	return cc, mode
}

// Get the configuration for the selected consensus client
func (cfg *RocketPoolConfig) GetSelectedConsensusClientConfig() (config.ConsensusConfig, error) {
	if cfg.IsNativeMode {
		return nil, fmt.Errorf("consensus config is not available in native mode")
	}

	mode := cfg.ConsensusClientMode.Value.(config.Mode)
	switch mode {
	case config.Mode_Local:
		client := cfg.ConsensusClient.Value.(config.ConsensusClient)
		switch client {
		case config.ConsensusClient_Lighthouse:
			return cfg.Lighthouse, nil
		case config.ConsensusClient_Lodestar:
			return cfg.Lodestar, nil
		case config.ConsensusClient_Nimbus:
			return cfg.Nimbus, nil
		case config.ConsensusClient_Prysm:
			return cfg.Prysm, nil
		case config.ConsensusClient_Teku:
			return cfg.Teku, nil
		default:
			return nil, fmt.Errorf("unknown consensus client [%v] selected", client)
		}

	case config.Mode_External:
		client := cfg.ExternalConsensusClient.Value.(config.ConsensusClient)
		switch client {
		case config.ConsensusClient_Lighthouse:
			return cfg.ExternalLighthouse, nil
		case config.ConsensusClient_Lodestar:
			return cfg.ExternalLodestar, nil
		case config.ConsensusClient_Nimbus:
			return cfg.ExternalNimbus, nil
		case config.ConsensusClient_Prysm:
			return cfg.ExternalPrysm, nil
		case config.ConsensusClient_Teku:
			return cfg.ExternalTeku, nil
		default:
			return nil, fmt.Errorf("unknown external consensus client [%v] selected", client)
		}

	default:
		return nil, fmt.Errorf("unknown consensus client mode [%v]", mode)
	}
}

// Check if doppelganger protection is enabled
func (cfg *RocketPoolConfig) IsDoppelgangerEnabled() (bool, error) {
	if cfg.IsNativeMode {
		return false, fmt.Errorf("consensus config is not available in native mode")
	}

	mode := cfg.ConsensusClientMode.Value.(config.Mode)
	switch mode {
	case config.Mode_Local:
		client := cfg.ConsensusClient.Value.(config.ConsensusClient)
		switch client {
		case config.ConsensusClient_Lighthouse, config.ConsensusClient_Lodestar, config.ConsensusClient_Nimbus, config.ConsensusClient_Prysm, config.ConsensusClient_Teku:
			return cfg.ConsensusCommon.DoppelgangerDetection.Value.(bool), nil
		default:
			return false, fmt.Errorf("unknown consensus client [%v] selected", client)
		}

	case config.Mode_External:
		client := cfg.ExternalConsensusClient.Value.(config.ConsensusClient)
		switch client {
		case config.ConsensusClient_Lighthouse:
			return cfg.ExternalLighthouse.DoppelgangerDetection.Value.(bool), nil
		case config.ConsensusClient_Lodestar:
			return cfg.ExternalLodestar.DoppelgangerDetection.Value.(bool), nil
		case config.ConsensusClient_Nimbus:
			return cfg.ExternalNimbus.DoppelgangerDetection.Value.(bool), nil
		case config.ConsensusClient_Prysm:
			return cfg.ExternalPrysm.DoppelgangerDetection.Value.(bool), nil
		case config.ConsensusClient_Teku:
			return cfg.ExternalTeku.DoppelgangerDetection.Value.(bool), nil
		default:
			return false, fmt.Errorf("unknown external consensus client [%v] selected", client)
		}

	default:
		return false, fmt.Errorf("unknown consensus client mode [%v]", mode)
	}
}

// Serializes the configuration into a map of maps, compatible with a settings file
func (cfg *RocketPoolConfig) Serialize() map[string]map[string]string {

	masterMap := map[string]map[string]string{}

	// Serialize root params
	rootParams := map[string]string{}
	for _, param := range cfg.GetParameters() {
		param.Serialize(rootParams)
	}
	masterMap[rootConfigName] = rootParams
	masterMap[rootConfigName]["rpDir"] = cfg.RocketPoolDirectory
	masterMap[rootConfigName]["isNative"] = fmt.Sprint(cfg.IsNativeMode)
	masterMap[rootConfigName]["version"] = fmt.Sprintf("v%s", shared.RocketPoolVersion) // Update the version with the current Smartnode version

	// Serialize the subconfigs
	for name, subconfig := range cfg.GetSubconfigs() {
		subconfigParams := map[string]string{}
		for _, param := range subconfig.GetParameters() {
			param.Serialize(subconfigParams)
		}
		masterMap[name] = subconfigParams
	}

	return masterMap
}

// Deserializes a settings file into this config
func (cfg *RocketPoolConfig) Deserialize(masterMap map[string]map[string]string) error {

	// Upgrade the config to the latest version
	err := migration.UpdateConfig(masterMap)
	if err != nil {
		return fmt.Errorf("error upgrading configuration to v%s: %w", shared.RocketPoolVersion, err)
	}

	// Get the network
	network := config.Network_Mainnet
	smartnodeConfig, exists := masterMap["smartnode"]
	if exists {
		networkString, exists := smartnodeConfig[cfg.Smartnode.Network.ID]
		if exists {
			valueType := reflect.TypeOf(networkString)
			paramType := reflect.TypeOf(network)
			if !valueType.ConvertibleTo(paramType) {
				return fmt.Errorf("can't get default network: value type %s cannot be converted to parameter type %s", valueType.Name(), paramType.Name())
			}
			network = reflect.ValueOf(networkString).Convert(paramType).Interface().(config.Network)
		}
	}

	// Deserialize root params
	rootParams := masterMap[rootConfigName]
	for _, param := range cfg.GetParameters() {
		// Note: if the root config doesn't exist, this will end up using the default values for all of its settings
		err := param.Deserialize(rootParams, network)
		if err != nil {
			return fmt.Errorf("error deserializing root config: %w", err)
		}
	}

	cfg.RocketPoolDirectory = masterMap[rootConfigName]["rpDir"]
	cfg.IsNativeMode, err = strconv.ParseBool(masterMap[rootConfigName]["isNative"])
	if err != nil {
		return fmt.Errorf("error parsing isNative: %w", err)
	}
	cfg.Version = masterMap[rootConfigName]["version"]

	// Deserialize the subconfigs
	for name, subconfig := range cfg.GetSubconfigs() {
		subconfigParams := masterMap[name]
		for _, param := range subconfig.GetParameters() {
			// Note: if the subconfig doesn't exist, this will end up using the default values for all of its settings
			err := param.Deserialize(subconfigParams, network)
			if err != nil {
				return fmt.Errorf("error deserializing [%s]: %w", name, err)
			}
		}
	}

	return nil
}

// Gets the hostname portion of the Execution Client's URI.
// Used by text/template to format prometheus.yml.
func (cfg *RocketPoolConfig) GetExecutionHostname() (string, error) {
	if cfg.ExecutionClientMode.Value.(config.Mode) == config.Mode_Local {
		return Eth1ContainerName, nil
	}
	ecUrl, err := url.Parse(cfg.ExternalExecution.HttpUrl.Value.(string))
	if err != nil {
		return "", fmt.Errorf("Invalid External Execution URL %s: %w", cfg.ExternalExecution.HttpUrl.Value.(string), err)
	}

	return ecUrl.Hostname(), nil
}

// Gets the hostname portion of the Consensus Client's URI.
// Used by text/template to format prometheus.yml.
func (cfg *RocketPoolConfig) GetConsensusHostname() (string, error) {
	if cfg.ConsensusClientMode.Value.(config.Mode) == config.Mode_Local {
		return Eth2ContainerName, nil
	}

	var rawUrl string

	consensusClient := cfg.ExternalConsensusClient.Value.(config.ConsensusClient)

	switch consensusClient {
	case config.ConsensusClient_Lighthouse:
		rawUrl = cfg.ExternalLighthouse.HttpUrl.Value.(string)
	case config.ConsensusClient_Lodestar:
		rawUrl = cfg.ExternalLodestar.HttpUrl.Value.(string)
	case config.ConsensusClient_Nimbus:
		rawUrl = cfg.ExternalNimbus.HttpUrl.Value.(string)
	case config.ConsensusClient_Prysm:
		rawUrl = cfg.ExternalPrysm.HttpUrl.Value.(string)
	case config.ConsensusClient_Teku:
		rawUrl = cfg.ExternalTeku.HttpUrl.Value.(string)
	}
	ccUrl, err := url.Parse(rawUrl)
	if err != nil {
		return "", fmt.Errorf("Invalid External Consensus URL %s: %w", rawUrl, err)
	}

	return ccUrl.Hostname(), nil
}

// Gets the tag of the vc container
// Used by text/template to format validator.yml
func (cfg *RocketPoolConfig) GetVCContainerTag() (string, error) {
	cCfg, err := cfg.GetSelectedConsensusClientConfig()
	if err != nil {
		return "", err
	}

	return cCfg.GetValidatorImage(), nil
}

// Used by text/template to format validator.yml
func (cfg *RocketPoolConfig) ExecutionClientLocal() bool {
	return cfg.ExecutionClientMode.Value.(config.Mode) == config.Mode_Local
}

// Used by text/template to format validator.yml
func (cfg *RocketPoolConfig) ConsensusClientLocal() bool {
	return cfg.ConsensusClientMode.Value.(config.Mode) == config.Mode_Local
}

// Used by text/template to format validator.yml
func (cfg *RocketPoolConfig) ConsensusClientApiUrl() (string, error) {
	// Check if Rescue Node is in-use
	cc, _ := cfg.GetSelectedConsensusClient()
	overrides, err := cfg.RescueNode.(*rescue_node.RescueNode).GetOverrides(cc)
	if err != nil {
		return "", fmt.Errorf("error using Rescue Node: %w", err)
	}
	if overrides != nil {
		// Use the rescue node
		return overrides.CcApiEndpoint, nil
	}

	if cfg.ConsensusClientLocal() {
		// Use the eth2 container
		return fmt.Sprintf("http://%s:%d", Eth2ContainerName, cfg.ConsensusCommon.ApiPort.Value), nil
	}

	cCfg, err := cfg.GetSelectedConsensusClientConfig()
	if err != nil {
		return "", err
	}

	// Use the external eth2 client
	return cCfg.(config.ExternalConsensusConfig).GetApiUrl(), nil
}

// Used by text/template to format validator.yml
func (cfg *RocketPoolConfig) ConsensusClientRpcUrl() (string, error) {
	// Check if Rescue Node is in-use
	cc, _ := cfg.GetSelectedConsensusClient()
	if cc != config.ConsensusClient_Prysm {
		return "", nil
	}

	overrides, err := cfg.RescueNode.(*rescue_node.RescueNode).GetOverrides(cc)
	if err != nil {
		return "", fmt.Errorf("error using Rescue Node: %w", err)
	}
	if overrides != nil {
		// Use the rescue node
		return overrides.CcRpcEndpoint, nil
	}

	if cfg.ConsensusClientLocal() {
		// Use the eth2 container
		return fmt.Sprintf("%s:%d", Eth2ContainerName, cfg.Prysm.RpcPort.Value), nil
	}

	// Use the external RPC endpoint
	return cfg.ExternalPrysm.JsonRpcUrl.Value.(string), nil
}

// Used by text/template to format validator.yml
func (cfg *RocketPoolConfig) FallbackCcApiUrl() string {
	if !cfg.UseFallbackClients.Value.(bool) {
		return ""
	}

	cc, _ := cfg.GetSelectedConsensusClient()
	if cc == config.ConsensusClient_Prysm {
		return cfg.FallbackPrysm.CcHttpUrl.Value.(string)
	}

	return cfg.FallbackNormal.CcHttpUrl.Value.(string)
}

// Used by text/template to format validator.yml
func (cfg *RocketPoolConfig) FallbackCcRpcUrl() string {
	if !cfg.UseFallbackClients.Value.(bool) {
		return ""
	}

	cc, _ := cfg.GetSelectedConsensusClient()
	if cc != config.ConsensusClient_Prysm {
		return ""
	}

	return cfg.FallbackPrysm.JsonRpcUrl.Value.(string)
}

// Used by text/template to format validator.yml
// Only returns the user-entered value, not the prefixed value
func (cfg *RocketPoolConfig) CustomGraffiti() (string, error) {
	if cfg.ConsensusClientLocal() {
		return cfg.ConsensusCommon.Graffiti.Value.(string), nil
	}

	cc, _ := cfg.GetSelectedConsensusClient()
	switch cc {
	case config.ConsensusClient_Lighthouse:
		return cfg.ExternalLighthouse.Graffiti.Value.(string), nil
	case config.ConsensusClient_Lodestar:
		return cfg.ExternalLodestar.Graffiti.Value.(string), nil
	case config.ConsensusClient_Nimbus:
		return cfg.ExternalNimbus.Graffiti.Value.(string), nil
	case config.ConsensusClient_Prysm:
		return cfg.ExternalPrysm.Graffiti.Value.(string), nil
	case config.ConsensusClient_Teku:
		return cfg.ExternalTeku.Graffiti.Value.(string), nil
	default:
	}
	return "", fmt.Errorf("unknown external consensus client [%v] selected", cc)
}

// Used by text/template to format validator.yml
// Only returns the the prefix
func (cfg *RocketPoolConfig) GraffitiPrefix() string {
	// Graffiti
	identifier := ""
	versionString := fmt.Sprintf("v%s", shared.RocketPoolVersion)
	if len(versionString) < 8 {
		var ecInitial string
		if !cfg.ExecutionClientLocal() {
			ecInitial = "X"
		} else {
			ecInitial = strings.ToUpper(cfg.ExecutionClient.Value.(string)[:1])
		}

		var ccInitial string
		consensusClient, _ := cfg.GetSelectedConsensusClient()
		switch consensusClient {
		case config.ConsensusClient_Lodestar:
			ccInitial = "S" // Lodestar is special because it conflicts with Lighthouse
		default:
			ccInitial = strings.ToUpper(string(consensusClient)[:1])
		}
		identifier = fmt.Sprintf("-%s%s", ecInitial, ccInitial)
	}

	return fmt.Sprintf("RP%s %s", identifier, versionString)
}

// Used by text/template to format validator.yml
func (cfg *RocketPoolConfig) Graffiti() (string, error) {
	prefix := cfg.GraffitiPrefix()
	customGraffiti, err := cfg.CustomGraffiti()
	if err != nil {
		return "", err
	}
	if customGraffiti == "" {
		return prefix, nil
	}
	return fmt.Sprintf("%s (%s)", prefix, customGraffiti), nil
}

// Used by text/template to format validator.yml
func (cfg *RocketPoolConfig) RocketPoolVersion() string {
	return shared.RocketPoolVersion
}

// Used by text/template to format validator.yml
func (cfg *RocketPoolConfig) VcAdditionalFlags() (string, error) {
	// Check if Rescue Node is in-use
	cc, mode := cfg.GetSelectedConsensusClient()

	overrides, err := cfg.RescueNode.(*rescue_node.RescueNode).GetOverrides(cc)
	if err != nil {
		return "", fmt.Errorf("error using Rescue Node: %w", err)
	}

	var addtlFlags string
	switch mode {
	case config.Mode_Local:
		client := cfg.ConsensusClient.Value.(config.ConsensusClient)
		switch client {
		case config.ConsensusClient_Lighthouse:
			addtlFlags = cfg.Lighthouse.AdditionalVcFlags.Value.(string)
		case config.ConsensusClient_Lodestar:
			addtlFlags = cfg.Lodestar.AdditionalVcFlags.Value.(string)
		case config.ConsensusClient_Nimbus:
			addtlFlags = cfg.Nimbus.AdditionalVcFlags.Value.(string)
		case config.ConsensusClient_Prysm:
			addtlFlags = cfg.Prysm.AdditionalVcFlags.Value.(string)
		case config.ConsensusClient_Teku:
			addtlFlags = cfg.Teku.AdditionalVcFlags.Value.(string)
		default:
			return "", fmt.Errorf("unknown consensus client [%v] selected", client)
		}

	case config.Mode_External:
		client := cfg.ExternalConsensusClient.Value.(config.ConsensusClient)
		switch client {
		case config.ConsensusClient_Lighthouse:
			addtlFlags = cfg.ExternalLighthouse.AdditionalVcFlags.Value.(string)
		case config.ConsensusClient_Lodestar:
			addtlFlags = cfg.ExternalLodestar.AdditionalVcFlags.Value.(string)
		case config.ConsensusClient_Nimbus:
			addtlFlags = cfg.ExternalNimbus.AdditionalVcFlags.Value.(string)
		case config.ConsensusClient_Prysm:
			addtlFlags = cfg.ExternalPrysm.AdditionalVcFlags.Value.(string)
		case config.ConsensusClient_Teku:
			addtlFlags = cfg.ExternalTeku.AdditionalVcFlags.Value.(string)
		default:
			return "", fmt.Errorf("unknown external consensus client [%v] selected", client)
		}

	default:
		return "", fmt.Errorf("unknown consensus client mode [%v]", mode)
	}

	first := true
	out := ""
	if addtlFlags != "" {
		first = false
		out = addtlFlags
	}
	if overrides != nil && overrides.VcAdditionalFlags != "" {
		if !first {
			out = out + " "
		}
		out = out + overrides.VcAdditionalFlags
	}
	return out, nil
}

// Used by text/template to format validator.yml
func (cfg *RocketPoolConfig) FeeRecipientFile() string {
	return FeeRecipientFilename
}

// Used by text/template to format validator.yml
func (cfg *RocketPoolConfig) MevBoostUrl() string {
	if !cfg.EnableMevBoost.Value.(bool) {
		return ""
	}

<<<<<<< HEAD
	// MEV-Boost
	if cfg.EnableMevBoost.Value == true {
		// Disable for Holesky and Holesky accessories
		if cfg.Smartnode.Network.Value == config.Network_Holesky || cfg.Smartnode.Network.Value == config.Network_Devnet {
			cfg.EnableMevBoost.Value = false
		} else {
			config.AddParametersToEnvVars(cfg.MevBoost.GetParameters(), envVars)
			if cfg.MevBoost.Mode.Value == config.Mode_Local {
				envVars[mevBoostRelaysEnvVar] = cfg.MevBoost.GetRelayString()
				envVars[mevBoostUrlEnvVar] = fmt.Sprintf("http://%s:%d", MevBoostContainerName, cfg.MevBoost.Port.Value)

				// Handle open API port
				portMode := cfg.MevBoost.OpenRpcPort.Value.(config.RPCMode)
				if portMode.Open() {
					port := cfg.MevBoost.Port.Value.(uint16)
					envVars["MEV_BOOST_OPEN_API_PORT"] = fmt.Sprintf("\"%s\"", portMode.DockerPortMapping(port))
				}
			}
=======
	if cfg.MevBoost.Mode.Value == config.Mode_Local {
		return fmt.Sprintf("http://%s:%d", MevBoostContainerName, cfg.MevBoost.Port.Value)
	}

	return cfg.MevBoost.ExternalUrl.Value.(string)
}

// Gets the tag of the ec container
// Used by text/template to format eth1.yml
func (cfg *RocketPoolConfig) GetECContainerTag() (string, error) {
	if !cfg.ExecutionClientLocal() {
		return "", fmt.Errorf("Execution client is external, there is no container tag")
	}

	switch cfg.ExecutionClient.Value.(config.ExecutionClient) {
	case config.ExecutionClient_Geth:
		return cfg.Geth.ContainerTag.Value.(string), nil
	case config.ExecutionClient_Nethermind:
		return cfg.Nethermind.ContainerTag.Value.(string), nil
	case config.ExecutionClient_Besu:
		return cfg.Besu.ContainerTag.Value.(string), nil
	}

	return "", fmt.Errorf("Unknown Execution Client %s", cfg.ExecutionClient.Value.(string))
}

// Gets the stop signal of the ec container
// Used by text/template to format eth1.yml
func (cfg *RocketPoolConfig) GetECStopSignal() (string, error) {
	if !cfg.ExecutionClientLocal() {
		return "", fmt.Errorf("Execution client is external, there is no stop signal")
	}

	switch cfg.ExecutionClient.Value.(config.ExecutionClient) {
	case config.ExecutionClient_Geth:
		return gethStopSignal, nil
	case config.ExecutionClient_Nethermind:
		return nethermindStopSignal, nil
	case config.ExecutionClient_Besu:
		return besuStopSignal, nil
	}

	return "", fmt.Errorf("Unknown Execution Client %s", cfg.ExecutionClient.Value.(string))
}

// Gets the stop signal of the ec container
// Used by text/template to format eth1.yml
func (cfg *RocketPoolConfig) GetECOpenAPIPorts() string {
	rpcMode := cfg.ExecutionCommon.OpenRpcPorts.Value.(config.RPCMode)
	if !rpcMode.Open() {
		return ""
	}
	httpMapping := rpcMode.DockerPortMapping(cfg.ExecutionCommon.HttpPort.Value.(uint16))
	wsMapping := rpcMode.DockerPortMapping(cfg.ExecutionCommon.WsPort.Value.(uint16))
	return fmt.Sprintf(", \"%s\", \"%s\"", httpMapping, wsMapping)
}

// Gets the max peers of the ec container
// Used by text/template to format eth1.yml
func (cfg *RocketPoolConfig) GetECMaxPeers() (uint16, error) {
	if !cfg.ExecutionClientLocal() {
		return 0, fmt.Errorf("Execution client is external, there is no max peers")
	}

	switch cfg.ExecutionClient.Value.(config.ExecutionClient) {
	case config.ExecutionClient_Geth:
		return cfg.Geth.MaxPeers.Value.(uint16), nil
	case config.ExecutionClient_Nethermind:
		return cfg.Nethermind.MaxPeers.Value.(uint16), nil
	case config.ExecutionClient_Besu:
		return cfg.Besu.MaxPeers.Value.(uint16), nil
	}

	return 0, fmt.Errorf("Unknown Execution Client %s", cfg.ExecutionClient.Value.(string))
}

// Used by text/template to format eth1.yml
func (cfg *RocketPoolConfig) GetECAdditionalFlags() (string, error) {
	if !cfg.ExecutionClientLocal() {
		return "", fmt.Errorf("Execution client is external, there are no additional flags")
	}

	switch cfg.ExecutionClient.Value.(config.ExecutionClient) {
	case config.ExecutionClient_Geth:
		return cfg.Geth.AdditionalFlags.Value.(string), nil
	case config.ExecutionClient_Nethermind:
		return cfg.Nethermind.AdditionalFlags.Value.(string), nil
	case config.ExecutionClient_Besu:
		return cfg.Besu.AdditionalFlags.Value.(string), nil
	}

	return "", fmt.Errorf("Unknown Execution Client %s", cfg.ExecutionClient.Value.(string))
}

// Used by text/template to format eth1.yml
func (cfg *RocketPoolConfig) GetExternalIp() string {
	// Get the external IP address
	ip, err := getExternalIP()
	if err != nil {
		fmt.Println("Warning: couldn't get external IP address; if you're using Nimbus or Besu, it may have trouble finding peers:")
		fmt.Println(err.Error())
		return ""
	}

	if ip.To4() == nil {
		fmt.Println("Warning: external IP address is v6; if you're using Nimbus or Besu, it may have trouble finding peers:")
	}

	return ip.String()
}

// Gets the tag of the cc container
// Used by text/template to format eth2.yml
func (cfg *RocketPoolConfig) GetBeaconContainerTag() (string, error) {
	cCfg, err := cfg.GetSelectedConsensusClientConfig()
	if err != nil {
		return "", err
	}

	return cCfg.GetBeaconNodeImage(), nil
}

// Used by text/template to format eth2.yml
func (cfg *RocketPoolConfig) GetBnOpenPorts() []string {
	// Handle open API ports
	bnOpenPorts := make([]string, 0)
	consensusClient := cfg.ExternalConsensusClient.Value.(config.ConsensusClient)
	apiPortMode := cfg.ConsensusCommon.OpenApiPort.Value.(config.RPCMode)
	if apiPortMode.Open() {
		apiPort := cfg.ConsensusCommon.ApiPort.Value.(uint16)
		bnOpenPorts = append(bnOpenPorts, apiPortMode.DockerPortMapping(apiPort))
	}
	if consensusClient == config.ConsensusClient_Prysm {
		prysmRpcPortMode := cfg.Prysm.OpenRpcPort.Value.(config.RPCMode)
		if prysmRpcPortMode.Open() {
			prysmRpcPort := cfg.Prysm.RpcPort.Value.(uint16)
			bnOpenPorts = append(bnOpenPorts, prysmRpcPortMode.DockerPortMapping(prysmRpcPort))
>>>>>>> c04ec434
		}
	}
	return bnOpenPorts
}

// Used by text/template to format eth2.yml
func (cfg *RocketPoolConfig) GetEcHttpEndpoint() string {
	if cfg.ExecutionClientLocal() {
		return fmt.Sprintf("http://%s:%d", Eth1ContainerName, cfg.ExecutionCommon.HttpPort.Value)
	}

	return cfg.ExternalExecution.HttpUrl.Value.(string)
}

// Used by text/template to format eth2.yml
func (cfg *RocketPoolConfig) GetEcWsEndpoint() string {
	if cfg.ExecutionClientLocal() {
		return fmt.Sprintf("ws://%s:%d", Eth1ContainerName, cfg.ExecutionCommon.WsPort.Value)
	}

	return cfg.ExternalExecution.WsUrl.Value.(string)
}

// Gets the max peers of the bn container
// Used by text/template to format eth2.yml
func (cfg *RocketPoolConfig) GetBNMaxPeers() (uint16, error) {
	if !cfg.ConsensusClientLocal() {
		return 0, fmt.Errorf("Consensus client is external, there is no max peers")
	}

	switch cfg.ConsensusClient.Value.(config.ConsensusClient) {
	case config.ConsensusClient_Lighthouse:
		return cfg.Lighthouse.MaxPeers.Value.(uint16), nil
	case config.ConsensusClient_Lodestar:
		return cfg.Lodestar.MaxPeers.Value.(uint16), nil
	case config.ConsensusClient_Nimbus:
		return cfg.Nimbus.MaxPeers.Value.(uint16), nil
	case config.ConsensusClient_Teku:
		return cfg.Teku.MaxPeers.Value.(uint16), nil
	case config.ConsensusClient_Prysm:
		return cfg.Prysm.MaxPeers.Value.(uint16), nil
	}

	return 0, fmt.Errorf("Unknown Consensus Client %s", cfg.ConsensusClient.Value.(string))
}

// Used by text/template to format eth2.yml
func (cfg *RocketPoolConfig) GetBNAdditionalFlags() (string, error) {
	if !cfg.ConsensusClientLocal() {
		return "", fmt.Errorf("Consensus client is external, there is no max peers")
	}

	switch cfg.ConsensusClient.Value.(config.ConsensusClient) {
	case config.ConsensusClient_Lighthouse:
		return cfg.Lighthouse.AdditionalBnFlags.Value.(string), nil
	case config.ConsensusClient_Lodestar:
		return cfg.Lodestar.AdditionalBnFlags.Value.(string), nil
	case config.ConsensusClient_Nimbus:
		return cfg.Nimbus.AdditionalBnFlags.Value.(string), nil
	case config.ConsensusClient_Teku:
		return cfg.Teku.AdditionalBnFlags.Value.(string), nil
	case config.ConsensusClient_Prysm:
		return cfg.Prysm.AdditionalBnFlags.Value.(string), nil
	}

	return "", fmt.Errorf("Unknown Consensus Client %s", cfg.ConsensusClient.Value.(string))
}

// Used by text/template to format exporter.yml
func (cfg *RocketPoolConfig) GetExporterAdditionalFlags() []string {
	flags := strings.Trim(cfg.Exporter.AdditionalFlags.Value.(string), " ")
	if flags == "" {
		return nil
	}
	return strings.Split(flags, " ")
}

// Used by text/template to format prometheus.yml
func (cfg *RocketPoolConfig) GetPrometheusAdditionalFlags() []string {
	flags := strings.Trim(cfg.Prometheus.AdditionalFlags.Value.(string), " ")
	if flags == "" {
		return nil
	}
	return strings.Split(flags, " ")
}

// Used by text/template to format prometheus.yml
func (cfg *RocketPoolConfig) GetPrometheusOpenPorts() string {
	portMode := cfg.Prometheus.OpenPort.Value.(config.RPCMode)
	if !portMode.Open() {
		return ""
	}
	return fmt.Sprintf("\"%s\"", portMode.DockerPortMapping(cfg.Prometheus.Port.Value.(uint16)))
}

// Used by text/template to format mev-boost.yml
func (cfg *RocketPoolConfig) GetMevBoostOpenPorts() string {
	portMode := cfg.MevBoost.OpenRpcPort.Value.(config.RPCMode)
	if !portMode.Open() {
		return ""
	}
	port := cfg.MevBoost.Port.Value.(uint16)
	return fmt.Sprintf("\"%s\"", portMode.DockerPortMapping(port))
}

// The the title for the config
func (cfg *RocketPoolConfig) GetConfigTitle() string {
	return cfg.Title
}

// Update the default settings for all overwrite-on-upgrade parameters
func (cfg *RocketPoolConfig) UpdateDefaults() error {
	// Update the root params
	currentNetwork := cfg.Smartnode.Network.Value.(config.Network)
	for _, param := range cfg.GetParameters() {
		defaultValue, err := param.GetDefault(currentNetwork)
		if err != nil {
			return fmt.Errorf("error getting defaults for root param [%s] on network [%v]: %w", param.ID, currentNetwork, err)
		}
		if param.OverwriteOnUpgrade {
			param.Value = defaultValue
		}
	}

	// Update the subconfigs
	for subconfigName, subconfig := range cfg.GetSubconfigs() {
		for _, param := range subconfig.GetParameters() {
			defaultValue, err := param.GetDefault(currentNetwork)
			if err != nil {
				return fmt.Errorf("error getting defaults for %s param [%s] on network [%v]: %w", subconfigName, param.ID, currentNetwork, err)
			}
			if param.OverwriteOnUpgrade {
				param.Value = defaultValue
			}
		}
	}

	return nil
}

// Get all of the settings that have changed between an old config and this config, and get all of the containers that are affected by those changes - also returns whether or not the selected network was changed
func (cfg *RocketPoolConfig) GetChanges(oldConfig *RocketPoolConfig) (map[string][]config.ChangedSetting, map[config.ContainerID]bool, bool) {
	// Get the map of changed settings by category
	changedSettings := getChangedSettingsMap(oldConfig, cfg)

	// Create a list of all of the container IDs that need to be restarted
	totalAffectedContainers := map[config.ContainerID]bool{}
	for _, settingList := range changedSettings {
		for _, setting := range settingList {
			for container := range setting.AffectedContainers {
				totalAffectedContainers[container] = true
			}
		}
	}

	// Check if the network has changed
	changeNetworks := false
	if oldConfig.Smartnode.Network.Value != cfg.Smartnode.Network.Value {
		changeNetworks = true
	}

	// Return everything
	return changedSettings, totalAffectedContainers, changeNetworks
}

// Checks to see if the current configuration is valid; if not, returns a list of errors
func (cfg *RocketPoolConfig) Validate() []string {
	errors := []string{}

	// Check for illegal blank strings
	/* TODO - this needs to be smarter and ignore irrelevant settings
	for _, param := range config.GetParameters() {
		if param.Type == ParameterType_String && !param.CanBeBlank && param.Value == "" {
			errors = append(errors, fmt.Sprintf("[%s] cannot be blank.", param.Name))
		}
	}

	for name, subconfig := range config.GetSubconfigs() {
		for _, param := range subconfig.GetParameters() {
			if param.Type == ParameterType_String && !param.CanBeBlank && param.Value == "" {
				errors = append(errors, fmt.Sprintf("[%s - %s] cannot be blank.", name, param.Name))
			}
		}
	}
	*/

	// Force all Docker or all Hybrid
	if cfg.ExecutionClientMode.Value.(config.Mode) == config.Mode_Local && cfg.ConsensusClientMode.Value.(config.Mode) == config.Mode_External {
		errors = append(errors, "You are using a locally-managed Execution client and an externally-managed Consensus client.\nThis configuration is not compatible with The Merge; please select either locally-managed or externally-managed for both the EC and CC.")
	} else if cfg.ExecutionClientMode.Value.(config.Mode) == config.Mode_External && cfg.ConsensusClientMode.Value.(config.Mode) == config.Mode_Local {
		errors = append(errors, "You are using an externally-managed Execution client and a locally-managed Consensus client.\nThis configuration is not compatible with The Merge; please select either locally-managed or externally-managed for both the EC and CC.")
	}

	// Ensure there's a MEV-boost URL
	if !cfg.IsNativeMode && cfg.EnableMevBoost.Value == true && cfg.Smartnode.Network.Value != config.Network_Holesky {
		switch cfg.MevBoost.Mode.Value.(config.Mode) {
		case config.Mode_Local:
			// In local MEV-boost mode, the user has to have at least one relay
			relays := cfg.MevBoost.GetEnabledMevRelays()
			if len(relays) == 0 {
				errors = append(errors, "You have MEV-boost enabled in local mode but don't have any profiles or relays enabled. Please select at least one profile or relay to use MEV-boost.")
			}
		case config.Mode_External:
			// In external MEV-boost mode, the user has to have an external URL if they're running Docker mode
			if cfg.ExecutionClientMode.Value.(config.Mode) == config.Mode_Local && cfg.MevBoost.ExternalUrl.Value.(string) == "" {
				errors = append(errors, "You have MEV-boost enabled in external mode but don't have a URL set. Please enter the external MEV-boost server URL to use it.")
			}
		default:
			errors = append(errors, "You do not have a MEV-Boost mode configured. You must either select a mode in the `rocketpool service config` UI, or disable MEV-Boost.\nNote that MEV-Boost will be required in a future update, at which point you can no longer disable it.")
		}
	}

	// Technically not required since native mode doesn't support addons, but defensively check to make sure a native mode
	// user hasn't tried to configure the rescue node via the TUI
	if cfg.RescueNode.GetEnabledParameter().Value.(bool) {
		if cfg.IsNativeMode {
			errors = append(errors, "Rescue Node add-on is incompatible with native mode.\nYou can still connect manually, visit the rescue node website for more information.")
		}

		params := cfg.RescueNode.GetConfig().GetParameters()
		for _, param := range params {
			if param.Type != config.ParameterType_String {
				continue
			}

			if param.Value.(string) == "" {
				errors = append(errors, "Rescue Node requires both a username and a password.")
				break
			}
		}
	}

	// Ensure the selected port numbers are unique. Keeps track of all the errors
	portMap := make(map[interface{}]bool)
	portMap, errors = addAndCheckForDuplicate(portMap, cfg.ConsensusCommon.ApiPort, errors)
	portMap, errors = addAndCheckForDuplicate(portMap, cfg.ConsensusCommon.P2pPort, errors)
	portMap, errors = addAndCheckForDuplicate(portMap, cfg.ExecutionCommon.EnginePort, errors)
	portMap, errors = addAndCheckForDuplicate(portMap, cfg.ExecutionCommon.WsPort, errors)
	portMap, errors = addAndCheckForDuplicate(portMap, cfg.ExecutionCommon.P2pPort, errors)
	portMap, errors = addAndCheckForDuplicate(portMap, cfg.ExecutionCommon.HttpPort, errors)
	portMap, errors = addAndCheckForDuplicate(portMap, cfg.BnMetricsPort, errors)
	portMap, errors = addAndCheckForDuplicate(portMap, cfg.EcMetricsPort, errors)
	portMap, errors = addAndCheckForDuplicate(portMap, cfg.ExporterMetricsPort, errors)
	portMap, errors = addAndCheckForDuplicate(portMap, cfg.NodeMetricsPort, errors)
	portMap, errors = addAndCheckForDuplicate(portMap, cfg.VcMetricsPort, errors)
	portMap, errors = addAndCheckForDuplicate(portMap, cfg.WatchtowerMetricsPort, errors)
	portMap, errors = addAndCheckForDuplicate(portMap, cfg.Grafana.Port, errors)
	portMap, errors = addAndCheckForDuplicate(portMap, cfg.MevBoost.Port, errors)
	portMap, errors = addAndCheckForDuplicate(portMap, cfg.Prometheus.Port, errors)
	_, errors = addAndCheckForDuplicate(portMap, cfg.Lighthouse.P2pQuicPort, errors)

	return errors
}

func addAndCheckForDuplicate(portMap map[interface{}]bool, param config.Parameter, errors []string) (map[interface{}]bool, []string) {
	port := fmt.Sprintf("%v", param.Value)
	if port == "" {
		return portMap, errors
	}
	if portMap[port] {
		return portMap, append(errors, fmt.Sprintf("Port %s for %s is already in use", port, param.Name))
	} else {
		portMap[port] = true
	}
	return portMap, errors

}

func (cfg *RocketPoolConfig) GetNetwork() config.Network {
	return cfg.Smartnode.Network.Value.(config.Network)
}

// Applies all of the defaults to all of the settings that have them defined
func (cfg *RocketPoolConfig) applyAllDefaults() error {
	for _, param := range cfg.GetParameters() {
		err := param.SetToDefault(cfg.Smartnode.Network.Value.(config.Network))
		if err != nil {
			return fmt.Errorf("error setting root parameter default: %w", err)
		}
	}

	for name, subconfig := range cfg.GetSubconfigs() {
		for _, param := range subconfig.GetParameters() {
			err := param.SetToDefault(cfg.Smartnode.Network.Value.(config.Network))
			if err != nil {
				return fmt.Errorf("error setting parameter default for %s: %w", name, err)
			}
		}
	}

	return nil
}

// Get all of the changed settings between an old and new config
func getChangedSettingsMap(oldConfig *RocketPoolConfig, newConfig *RocketPoolConfig) map[string][]config.ChangedSetting {
	changedSettings := map[string][]config.ChangedSetting{}

	// Root settings
	oldRootParams := oldConfig.GetParameters()
	newRootParams := newConfig.GetParameters()
	changedSettings[oldConfig.Title] = getChangedSettings(oldRootParams, newRootParams, newConfig)

	// Subconfig settings
	oldSubconfigs := oldConfig.GetSubconfigs()
	for name, subConfig := range newConfig.GetSubconfigs() {
		oldParams := oldSubconfigs[name].GetParameters()
		newParams := subConfig.GetParameters()
		changedSettings[subConfig.GetConfigTitle()] = getChangedSettings(oldParams, newParams, newConfig)
	}

	return changedSettings
}

// Get all of the settings that have changed between the given parameter lists.
// Assumes the parameter lists represent identical parameters (e.g. they have the same number of elements and
// each element has the same ID).
func getChangedSettings(oldParams []*config.Parameter, newParams []*config.Parameter, newConfig *RocketPoolConfig) []config.ChangedSetting {
	changedSettings := []config.ChangedSetting{}

	for i, param := range newParams {
		oldValString := fmt.Sprint(oldParams[i].Value)
		newValString := fmt.Sprint(param.Value)
		if oldValString != newValString {
			changedSettings = append(changedSettings, config.ChangedSetting{
				Name:               param.Name,
				OldValue:           oldValString,
				NewValue:           newValString,
				AffectedContainers: getAffectedContainers(param, newConfig),
			})
		}
	}

	return changedSettings
}

// Handles custom container overrides
func getAffectedContainers(param *config.Parameter, cfg *RocketPoolConfig) map[config.ContainerID]bool {

	affectedContainers := map[config.ContainerID]bool{}

	for _, container := range param.AffectsContainers {
		affectedContainers[container] = true
	}

	// Nimbus doesn't operate in split mode, so all of the VC parameters need to get redirected to the BN instead
	if cfg.ConsensusClientMode.Value.(config.Mode) == config.Mode_Local &&
		cfg.ConsensusClient.Value.(config.ConsensusClient) == config.ConsensusClient_Nimbus {
		for _, container := range param.AffectsContainers {
			if container == config.ContainerID_Validator {
				affectedContainers[config.ContainerID_Eth2] = true
			}
		}
	}
	return affectedContainers

}<|MERGE_RESOLUTION|>--- conflicted
+++ resolved
@@ -427,17 +427,6 @@
 		},
 
 		EnableMevBoost: config.Parameter{
-<<<<<<< HEAD
-			ID:                   "enableMevBoost",
-			Name:                 "Enable MEV-Boost",
-			Description:          "Enable MEV-Boost, which connects your validator to one or more relays of your choice. The relays act as intermediaries between you and professional block builders that find and extract MEV opportunities. The builders will give you a healthy tip in return, which tends to be worth more than blocks you built on your own.\n\n[orange]NOTE: This toggle is temporary during the early Merge days while relays are still being created. It will be removed in the future.",
-			Type:                 config.ParameterType_Bool,
-			Default:              map[config.Network]interface{}{config.Network_All: true},
-			AffectsContainers:    []config.ContainerID{config.ContainerID_Eth2, config.ContainerID_MevBoost},
-			EnvironmentVariables: []string{"ENABLE_MEV_BOOST"},
-			CanBeBlank:           false,
-			OverwriteOnUpgrade:   false,
-=======
 			ID:                 "enableMevBoost",
 			Name:               "Enable MEV-Boost",
 			Description:        "Enable MEV-Boost, which connects your validator to one or more relays of your choice. The relays act as intermediaries between you and professional block builders that find and extract MEV opportunities. The builders will give you a healthy tip in return, which tends to be worth more than blocks you built on your own.\n\n[orange]NOTE: This toggle is temporary during the early Merge days while relays are still being created. It will be removed in the future.",
@@ -446,7 +435,6 @@
 			AffectsContainers:  []config.ContainerID{config.ContainerID_Eth2, config.ContainerID_MevBoost},
 			CanBeBlank:         false,
 			OverwriteOnUpgrade: true,
->>>>>>> c04ec434
 		},
 	}
 
@@ -1120,26 +1108,6 @@
 		return ""
 	}
 
-<<<<<<< HEAD
-	// MEV-Boost
-	if cfg.EnableMevBoost.Value == true {
-		// Disable for Holesky and Holesky accessories
-		if cfg.Smartnode.Network.Value == config.Network_Holesky || cfg.Smartnode.Network.Value == config.Network_Devnet {
-			cfg.EnableMevBoost.Value = false
-		} else {
-			config.AddParametersToEnvVars(cfg.MevBoost.GetParameters(), envVars)
-			if cfg.MevBoost.Mode.Value == config.Mode_Local {
-				envVars[mevBoostRelaysEnvVar] = cfg.MevBoost.GetRelayString()
-				envVars[mevBoostUrlEnvVar] = fmt.Sprintf("http://%s:%d", MevBoostContainerName, cfg.MevBoost.Port.Value)
-
-				// Handle open API port
-				portMode := cfg.MevBoost.OpenRpcPort.Value.(config.RPCMode)
-				if portMode.Open() {
-					port := cfg.MevBoost.Port.Value.(uint16)
-					envVars["MEV_BOOST_OPEN_API_PORT"] = fmt.Sprintf("\"%s\"", portMode.DockerPortMapping(port))
-				}
-			}
-=======
 	if cfg.MevBoost.Mode.Value == config.Mode_Local {
 		return fmt.Sprintf("http://%s:%d", MevBoostContainerName, cfg.MevBoost.Port.Value)
 	}
@@ -1277,7 +1245,6 @@
 		if prysmRpcPortMode.Open() {
 			prysmRpcPort := cfg.Prysm.RpcPort.Value.(uint16)
 			bnOpenPorts = append(bnOpenPorts, prysmRpcPortMode.DockerPortMapping(prysmRpcPort))
->>>>>>> c04ec434
 		}
 	}
 	return bnOpenPorts
