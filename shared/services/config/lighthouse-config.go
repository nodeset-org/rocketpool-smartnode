package config

<<<<<<< HEAD
const (
	lighthouseTag                  string = "sigp/lighthouse:latest-unstable"
	defaultLhMaxPeers              uint16 = 80
	LighthouseFeeRecipientFilename string = "rp-fee-recipients.txt"
)
=======
const lighthouseTag string = "sigp/lighthouse:v2.3.1"
const defaultLhMaxPeers uint16 = 80
>>>>>>> ee0b1629

// Configuration for Lighthouse
type LighthouseConfig struct {
	Title string `yaml:"-"`

	// The max number of P2P peers to connect to
	MaxPeers Parameter `yaml:"maxPeers,omitempty"`

	// Common parameters that Lighthouse doesn't support and should be hidden
	UnsupportedCommonParams []string `yaml:"-"`

	// The Docker Hub tag for Lighthouse
	ContainerTag Parameter `yaml:"containerTag,omitempty"`

	// Custom command line flags for the BN
	AdditionalBnFlags Parameter `yaml:"additionalBnFlags,omitempty"`

	// Custom command line flags for the VC
	AdditionalVcFlags Parameter `yaml:"additionalVcFlags,omitempty"`
}

// Generates a new Lighthouse configuration
func NewLighthouseConfig(config *RocketPoolConfig) *LighthouseConfig {
	return &LighthouseConfig{
		Title: "Lighthouse Settings",

		MaxPeers: Parameter{
			ID:                   "maxPeers",
			Name:                 "Max Peers",
			Description:          "The maximum number of peers your client should try to maintain. You can try lowering this if you have a low-resource system or a constrained network.",
			Type:                 ParameterType_Uint16,
			Default:              map[Network]interface{}{Network_All: defaultLhMaxPeers},
			AffectsContainers:    []ContainerID{ContainerID_Eth2},
			EnvironmentVariables: []string{"BN_MAX_PEERS"},
			CanBeBlank:           false,
			OverwriteOnUpgrade:   false,
		},

		ContainerTag: Parameter{
			ID:                   "containerTag",
			Name:                 "Container Tag",
			Description:          "The tag name of the Lighthouse container you want to use from Docker Hub.",
			Type:                 ParameterType_String,
			Default:              map[Network]interface{}{Network_All: lighthouseTag},
			AffectsContainers:    []ContainerID{ContainerID_Eth2, ContainerID_Validator},
			EnvironmentVariables: []string{"BN_CONTAINER_TAG", "VC_CONTAINER_TAG"},
			CanBeBlank:           false,
			OverwriteOnUpgrade:   true,
		},

		AdditionalBnFlags: Parameter{
			ID:                   "additionalBnFlags",
			Name:                 "Additional Beacon Client Flags",
			Description:          "Additional custom command line flags you want to pass Lighthouse's Beacon Client, to take advantage of other settings that the Smartnode's configuration doesn't cover.",
			Type:                 ParameterType_String,
			Default:              map[Network]interface{}{Network_All: ""},
			AffectsContainers:    []ContainerID{ContainerID_Eth2},
			EnvironmentVariables: []string{"BN_ADDITIONAL_FLAGS"},
			CanBeBlank:           true,
			OverwriteOnUpgrade:   false,
		},

		AdditionalVcFlags: Parameter{
			ID:                   "additionalVcFlags",
			Name:                 "Additional Validator Client Flags",
			Description:          "Additional custom command line flags you want to pass Lighthouse's Validator Client, to take advantage of other settings that the Smartnode's configuration doesn't cover.",
			Type:                 ParameterType_String,
			Default:              map[Network]interface{}{Network_All: ""},
			AffectsContainers:    []ContainerID{ContainerID_Validator},
			EnvironmentVariables: []string{"VC_ADDITIONAL_FLAGS"},
			CanBeBlank:           true,
			OverwriteOnUpgrade:   false,
		},
	}
}

// Get the parameters for this config
func (config *LighthouseConfig) GetParameters() []*Parameter {
	return []*Parameter{
		&config.MaxPeers,
		&config.ContainerTag,
		&config.AdditionalBnFlags,
		&config.AdditionalVcFlags,
	}
}

// Get the common params that this client doesn't support
func (config *LighthouseConfig) GetUnsupportedCommonParams() []string {
	return config.UnsupportedCommonParams
}

// Get the Docker container name of the validator client
func (config *LighthouseConfig) GetValidatorImage() string {
	return config.ContainerTag.Value.(string)
}

// Get the name of the client
func (config *LighthouseConfig) GetName() string {
	return "Lighthouse"
}

// The the title for the config
func (config *LighthouseConfig) GetConfigTitle() string {
	return config.Title
}<|MERGE_RESOLUTION|>--- conflicted
+++ resolved
@@ -1,15 +1,10 @@
 package config
 
-<<<<<<< HEAD
 const (
-	lighthouseTag                  string = "sigp/lighthouse:latest-unstable"
+	lighthouseTag                  string = "sigp/lighthouse:v2.3.1"
 	defaultLhMaxPeers              uint16 = 80
 	LighthouseFeeRecipientFilename string = "rp-fee-recipients.txt"
 )
-=======
-const lighthouseTag string = "sigp/lighthouse:v2.3.1"
-const defaultLhMaxPeers uint16 = 80
->>>>>>> ee0b1629
 
 // Configuration for Lighthouse
 type LighthouseConfig struct {
