--- conflicted
+++ resolved
@@ -60,19 +60,19 @@
 	Title string `yaml:"-"`
 
 	// The URL of the HTTP endpoint
-	HttpUrl Parameter `yaml:"httpUrl,omitempty"`
+	HttpUrl config.Parameter `yaml:"httpUrl,omitempty"`
 
 	// Custom proposal graffiti
-	Graffiti Parameter `yaml:"graffiti,omitempty"`
+	Graffiti config.Parameter `yaml:"graffiti,omitempty"`
 
 	// Toggle for enabling doppelganger detection
-	DoppelgangerDetection Parameter `yaml:"doppelgangerDetection,omitempty"`
+	DoppelgangerDetection config.Parameter `yaml:"doppelgangerDetection,omitempty"`
 
 	// The Docker Hub tag for Lighthouse
-	ContainerTag Parameter `yaml:"containerTag,omitempty"`
+	ContainerTag config.Parameter `yaml:"containerTag,omitempty"`
 
 	// Custom command line flags for the VC
-	AdditionalVcFlags Parameter `yaml:"additionalVcFlags,omitempty"`
+	AdditionalVcFlags config.Parameter `yaml:"additionalVcFlags,omitempty"`
 }
 
 // Configuration for an external Prysm clients
@@ -179,17 +179,10 @@
 		DoppelgangerDetection: config.Parameter{
 			ID:                   DoppelgangerDetectionID,
 			Name:                 "Enable Doppelgänger Detection",
-<<<<<<< HEAD
-			Description:          "If enabled, your client will *intentionally* miss 3 attestations on startup to check if validator keys are already running elsewhere. If they are, it will disable validation duties for them to prevent you from being slashed.",
-			Type:                 ParameterType_Bool,
-			Default:              map[Network]interface{}{Network_All: defaultDoppelgangerDetection},
-			AffectsContainers:    []ContainerID{ContainerID_Validator},
-=======
 			Description:          "If enabled, your client will *intentionally* miss 1 or 2 attestations on startup to check if validator keys are already running elsewhere. If they are, it will disable validation duties for them to prevent you from being slashed.",
 			Type:                 config.ParameterType_Bool,
 			Default:              map[config.Network]interface{}{config.Network_All: defaultDoppelgangerDetection},
 			AffectsContainers:    []config.ContainerID{config.ContainerID_Validator},
->>>>>>> b1b7a20d
 			EnvironmentVariables: []string{"DOPPELGANGER_DETECTION"},
 			CanBeBlank:           false,
 			OverwriteOnUpgrade:   false,
@@ -300,72 +293,72 @@
 }
 
 // Generates a new ExternalNimbusConfig configuration
-func NewExternalNimbusConfig(config *RocketPoolConfig) *ExternalNimbusConfig {
+func NewExternalNimbusConfig(cfg *RocketPoolConfig) *ExternalNimbusConfig {
 
 	return &ExternalNimbusConfig{
 		Title: "External Nimbus Settings",
 
-		HttpUrl: Parameter{
+		HttpUrl: config.Parameter{
 			ID:                   "httpUrl",
 			Name:                 "HTTP URL",
 			Description:          "The URL of the HTTP Beacon API endpoint for your external client.\nNOTE: If you are running it on the same machine as the Smartnode, addresses like `localhost` and `127.0.0.1` will not work due to Docker limitations. Enter your machine's LAN IP address instead.",
-			Type:                 ParameterType_String,
-			Default:              map[Network]interface{}{Network_All: ""},
-			AffectsContainers:    []ContainerID{ContainerID_Eth1},
+			Type:                 config.ParameterType_String,
+			Default:              map[config.Network]interface{}{config.Network_All: ""},
+			AffectsContainers:    []config.ContainerID{config.ContainerID_Eth1},
 			EnvironmentVariables: []string{"CC_API_ENDPOINT"},
 			CanBeBlank:           false,
 			OverwriteOnUpgrade:   false,
 		},
 
-		Graffiti: Parameter{
+		Graffiti: config.Parameter{
 			ID:                   GraffitiID,
 			Name:                 "Custom Graffiti",
 			Description:          "Add a short message to any blocks you propose, so the world can see what you have to say!\nIt has a 16 character limit.",
-			Type:                 ParameterType_String,
-			Default:              map[Network]interface{}{Network_All: defaultGraffiti},
+			Type:                 config.ParameterType_String,
+			Default:              map[config.Network]interface{}{config.Network_All: defaultGraffiti},
 			MaxLength:            16,
-			AffectsContainers:    []ContainerID{ContainerID_Validator},
+			AffectsContainers:    []config.ContainerID{config.ContainerID_Validator},
 			EnvironmentVariables: []string{"CUSTOM_GRAFFITI"},
 			CanBeBlank:           true,
 			OverwriteOnUpgrade:   false,
 		},
 
-		DoppelgangerDetection: Parameter{
+		DoppelgangerDetection: config.Parameter{
 			ID:                   DoppelgangerDetectionID,
 			Name:                 "Enable Doppelgänger Detection",
 			Description:          "If enabled, your client will *intentionally* miss 1 or 2 attestations on startup to check if validator keys are already running elsewhere. If they are, it will disable validation duties for them to prevent you from being slashed.",
-			Type:                 ParameterType_Bool,
-			Default:              map[Network]interface{}{Network_All: defaultDoppelgangerDetection},
-			AffectsContainers:    []ContainerID{ContainerID_Validator},
+			Type:                 config.ParameterType_Bool,
+			Default:              map[config.Network]interface{}{config.Network_All: defaultDoppelgangerDetection},
+			AffectsContainers:    []config.ContainerID{config.ContainerID_Validator},
 			EnvironmentVariables: []string{"DOPPELGANGER_DETECTION"},
 			CanBeBlank:           false,
 			OverwriteOnUpgrade:   false,
 		},
 
-		ContainerTag: Parameter{
+		ContainerTag: config.Parameter{
 			ID:          "containerTag",
 			Name:        "Container Tag",
 			Description: "The tag name of the Nimbus container you want to use from Docker Hub. This will be used for the Validator Client that Rocket Pool manages with your minipool keys.",
-			Type:        ParameterType_String,
-			Default: map[Network]interface{}{
-				Network_Mainnet: nimbusTagProd,
-				Network_Prater:  nimbusTagTest,
-				Network_Kiln:    nimbusTagTest,
-				Network_Ropsten: nimbusTagTest,
+			Type:        config.ParameterType_String,
+			Default: map[config.Network]interface{}{
+				config.Network_Mainnet: nimbusTagProd,
+				config.Network_Prater:  nimbusTagTest,
+				config.Network_Kiln:    nimbusTagTest,
+				config.Network_Ropsten: nimbusTagTest,
 			},
-			AffectsContainers:    []ContainerID{ContainerID_Validator},
+			AffectsContainers:    []config.ContainerID{config.ContainerID_Validator},
 			EnvironmentVariables: []string{"VC_CONTAINER_TAG"},
 			CanBeBlank:           false,
 			OverwriteOnUpgrade:   true,
 		},
 
-		AdditionalVcFlags: Parameter{
+		AdditionalVcFlags: config.Parameter{
 			ID:                   "additionalVcFlags",
 			Name:                 "Additional Validator Client Flags",
 			Description:          "Additional custom command line flags you want to pass Nimbus's Validator Client, to take advantage of other settings that the Smartnode's configuration doesn't cover.",
-			Type:                 ParameterType_String,
-			Default:              map[Network]interface{}{Network_All: ""},
-			AffectsContainers:    []ContainerID{ContainerID_Validator},
+			Type:                 config.ParameterType_String,
+			Default:              map[config.Network]interface{}{config.Network_All: ""},
+			AffectsContainers:    []config.ContainerID{config.ContainerID_Validator},
 			EnvironmentVariables: []string{"VC_ADDITIONAL_FLAGS"},
 			CanBeBlank:           true,
 			OverwriteOnUpgrade:   false,
@@ -534,27 +527,17 @@
 }
 
 // Get the parameters for this config
-<<<<<<< HEAD
-func (config *ExternalNimbusConfig) GetParameters() []*Parameter {
-	return []*Parameter{
-		&config.HttpUrl,
-		&config.Graffiti,
-		&config.DoppelgangerDetection,
-		&config.ContainerTag,
-		&config.AdditionalVcFlags,
+func (cfg *ExternalNimbusConfig) GetParameters() []*config.Parameter {
+	return []*config.Parameter{
+		&cfg.HttpUrl,
+		&cfg.Graffiti,
+		&cfg.DoppelgangerDetection,
+		&cfg.ContainerTag,
+		&cfg.AdditionalVcFlags,
 	}
 }
 
 // Get the parameters for this config
-func (config *ExternalPrysmConfig) GetParameters() []*Parameter {
-	return []*Parameter{
-		&config.HttpUrl,
-		&config.JsonRpcUrl,
-		&config.Graffiti,
-		&config.DoppelgangerDetection,
-		&config.ContainerTag,
-		&config.AdditionalVcFlags,
-=======
 func (cfg *ExternalLodestarConfig) GetParameters() []*config.Parameter {
 	return []*config.Parameter{
 		&cfg.HttpUrl,
@@ -562,7 +545,6 @@
 		&cfg.DoppelgangerDetection,
 		&cfg.ContainerTag,
 		&cfg.AdditionalVcFlags,
->>>>>>> b1b7a20d
 	}
 }
 
@@ -599,18 +581,13 @@
 }
 
 // Get the Docker container name of the validator client
-<<<<<<< HEAD
-func (config *ExternalNimbusConfig) GetValidatorImage() string {
-	return config.ContainerTag.Value.(string)
+func (cfg *ExternalNimbusConfig) GetValidatorImage() string {
+	return cfg.ContainerTag.Value.(string)
 }
 
 // Get the Docker container name of the validator client
-func (config *ExternalPrysmConfig) GetValidatorImage() string {
-	return config.ContainerTag.Value.(string)
-=======
 func (cfg *ExternalPrysmConfig) GetValidatorImage() string {
 	return cfg.ContainerTag.Value.(string)
->>>>>>> b1b7a20d
 }
 
 // Get the Docker container name of the validator client
@@ -624,18 +601,13 @@
 }
 
 // Get the API url from the config
-<<<<<<< HEAD
-func (config *ExternalNimbusConfig) GetApiUrl() string {
-	return config.HttpUrl.Value.(string)
+func (cfg *ExternalNimbusConfig) GetApiUrl() string {
+	return cfg.HttpUrl.Value.(string)
 }
 
 // Get the API url from the config
-func (config *ExternalPrysmConfig) GetApiUrl() string {
-	return config.HttpUrl.Value.(string)
-=======
 func (cfg *ExternalLodestarConfig) GetApiUrl() string {
 	return cfg.HttpUrl.Value.(string)
->>>>>>> b1b7a20d
 }
 
 // Get the API url from the config
@@ -654,21 +626,17 @@
 }
 
 // Get the name of the client
-<<<<<<< HEAD
-func (config *ExternalNimbusConfig) GetName() string {
+func (cfg *ExternalNimbusConfig) GetName() string {
 	return "Nimbus"
 }
 
 // Get the name of the client
-func (config *ExternalPrysmConfig) GetName() string {
-=======
 func (cfg *ExternalLodestarConfig) GetName() string {
 	return "Lodestar"
 }
 
 // Get the name of the client
 func (cfg *ExternalPrysmConfig) GetName() string {
->>>>>>> b1b7a20d
 	return "Prysm"
 }
 
@@ -693,18 +661,13 @@
 }
 
 // The the title for the config
-<<<<<<< HEAD
-func (config *ExternalNimbusConfig) GetConfigTitle() string {
-	return config.Title
+func (cfg *ExternalNimbusConfig) GetConfigTitle() string {
+	return cfg.Title
 }
 
 // The the title for the config
-func (config *ExternalPrysmConfig) GetConfigTitle() string {
-	return config.Title
-=======
 func (cfg *ExternalPrysmConfig) GetConfigTitle() string {
 	return cfg.Title
->>>>>>> b1b7a20d
 }
 
 // The the title for the config
