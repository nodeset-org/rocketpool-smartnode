package config

import (
	"runtime"

	"github.com/rocket-pool/smartnode/shared/types/config"
)

const (
<<<<<<< HEAD
	// Prater
	nimbusBnTagTest string = "statusim/nimbus-eth2:multiarch-v22.12.0"
	nimbusVcTagTest string = "statusim/nimbus-validator-client:multiarch-v22.12.0"

	// Mainnet
	nimbusBnTagProd string = "statusim/nimbus-eth2:multiarch-v22.12.0"
	nimbusVcTagProd string = "statusim/nimbus-validator-client:multiarch-v22.12.0"

=======
	nimbusTagTest            string = "statusim/nimbus-eth2:multiarch-v23.1.0"
	nimbusTagProd            string = "statusim/nimbus-eth2:multiarch-v23.1.0"
>>>>>>> 2490da0a
	defaultNimbusMaxPeersArm uint16 = 100
	defaultNimbusMaxPeersAmd uint16 = 160
)

// Configuration for Nimbus
type NimbusConfig struct {
	Title string `yaml:"-"`

	// The max number of P2P peers to connect to
	MaxPeers config.Parameter `yaml:"maxPeers,omitempty"`

	// Common parameters that Nimbus doesn't support and should be hidden
	UnsupportedCommonParams []string `yaml:"-"`

	// The Docker Hub tag for the BN
	BnContainerTag config.Parameter `yaml:"bnContainerTag,omitempty"`

	// The Docker Hub tag for the VC
	VcContainerTag config.Parameter `yaml:"vcContainerTag,omitempty"`

	// Custom command line flags for the BN
	AdditionalBnFlags config.Parameter `yaml:"additionalBnFlags,omitempty"`

	// Custom command line flags for the VC
	AdditionalVcFlags config.Parameter `yaml:"additionalVcFlags,omitempty"`
}

// Generates a new Nimbus configuration
func NewNimbusConfig(cfg *RocketPoolConfig) *NimbusConfig {
	return &NimbusConfig{
		Title: "Nimbus Settings",

		MaxPeers: config.Parameter{
			ID:                   "maxPeers",
			Name:                 "Max Peers",
			Description:          "The maximum number of peers your client should try to maintain. You can try lowering this if you have a low-resource system or a constrained network.",
			Type:                 config.ParameterType_Uint16,
			Default:              map[config.Network]interface{}{config.Network_All: getNimbusDefaultPeers()},
			AffectsContainers:    []config.ContainerID{config.ContainerID_Eth2},
			EnvironmentVariables: []string{"BN_MAX_PEERS"},
			CanBeBlank:           false,
			OverwriteOnUpgrade:   false,
		},

		BnContainerTag: config.Parameter{
			ID:          "bnContainerTag",
			Name:        "Beacon Node Container Tag",
			Description: "The tag name of the Nimbus Beacon Node container you want to use on Docker Hub.",
			Type:        config.ParameterType_String,
			Default: map[config.Network]interface{}{
				config.Network_Mainnet: nimbusBnTagProd,
				config.Network_Prater:  nimbusBnTagTest,
				config.Network_Devnet:  nimbusBnTagTest,
			},
			AffectsContainers:    []config.ContainerID{config.ContainerID_Eth2},
			EnvironmentVariables: []string{"BN_CONTAINER_TAG"},
			CanBeBlank:           false,
			OverwriteOnUpgrade:   true,
		},

		VcContainerTag: config.Parameter{
			ID:          "containerTag",
			Name:        "Validator Client Container Tag",
			Description: "The tag name of the Nimbus Validator Client container you want to use on Docker Hub.",
			Type:        config.ParameterType_String,
			Default: map[config.Network]interface{}{
				config.Network_Mainnet: nimbusVcTagProd,
				config.Network_Prater:  nimbusVcTagTest,
				config.Network_Devnet:  nimbusVcTagTest,
			},
			AffectsContainers:    []config.ContainerID{config.ContainerID_Validator},
			EnvironmentVariables: []string{"VC_CONTAINER_TAG"},
			CanBeBlank:           false,
			OverwriteOnUpgrade:   true,
		},

		AdditionalBnFlags: config.Parameter{
			ID:                   "additionalBnFlags",
			Name:                 "Additional Beacon Client Flags",
			Description:          "Additional custom command line flags you want to pass Nimbus's Beacon Client, to take advantage of other settings that the Smartnode's configuration doesn't cover.",
			Type:                 config.ParameterType_String,
			Default:              map[config.Network]interface{}{config.Network_All: ""},
			AffectsContainers:    []config.ContainerID{config.ContainerID_Eth2},
			EnvironmentVariables: []string{"BN_ADDITIONAL_FLAGS"},
			CanBeBlank:           true,
			OverwriteOnUpgrade:   false,
		},

		AdditionalVcFlags: config.Parameter{
			ID:                   "additionalVcFlags",
			Name:                 "Additional Validator Client Flags",
			Description:          "Additional custom command line flags you want to pass Nimbus's Validator Client, to take advantage of other settings that the Smartnode's configuration doesn't cover.",
			Type:                 config.ParameterType_String,
			Default:              map[config.Network]interface{}{config.Network_All: ""},
			AffectsContainers:    []config.ContainerID{config.ContainerID_Validator},
			EnvironmentVariables: []string{"VC_ADDITIONAL_FLAGS"},
			CanBeBlank:           true,
			OverwriteOnUpgrade:   false,
		},
	}
}

// Get the parameters for this config
func (cfg *NimbusConfig) GetParameters() []*config.Parameter {
	return []*config.Parameter{
		&cfg.MaxPeers,
		&cfg.BnContainerTag,
		&cfg.VcContainerTag,
		&cfg.AdditionalBnFlags,
		&cfg.AdditionalVcFlags,
	}
}

// Get the common params that this client doesn't support
func (cfg *NimbusConfig) GetUnsupportedCommonParams() []string {
	return cfg.UnsupportedCommonParams
}

// Get the Docker container name of the validator client
func (cfg *NimbusConfig) GetValidatorImage() string {
	return cfg.VcContainerTag.Value.(string)
}

// Get the name of the client
func (cfg *NimbusConfig) GetName() string {
	return "Nimbus"
}

// The the title for the config
func (cfg *NimbusConfig) GetConfigTitle() string {
	return cfg.Title
}

func getNimbusDefaultPeers() uint16 {
	if runtime.GOARCH == "arm64" {
		return defaultNimbusMaxPeersArm
	}

	return defaultNimbusMaxPeersAmd
}<|MERGE_RESOLUTION|>--- conflicted
+++ resolved
@@ -7,19 +7,14 @@
 )
 
 const (
-<<<<<<< HEAD
 	// Prater
-	nimbusBnTagTest string = "statusim/nimbus-eth2:multiarch-v22.12.0"
-	nimbusVcTagTest string = "statusim/nimbus-validator-client:multiarch-v22.12.0"
+	nimbusBnTagTest string = "statusim/nimbus-eth2:multiarch-v23.1.0"
+	nimbusVcTagTest string = "statusim/nimbus-validator-client:multiarch-v23.1.0"
 
 	// Mainnet
-	nimbusBnTagProd string = "statusim/nimbus-eth2:multiarch-v22.12.0"
-	nimbusVcTagProd string = "statusim/nimbus-validator-client:multiarch-v22.12.0"
+	nimbusBnTagProd string = "statusim/nimbus-eth2:multiarch-v23.1.0"
+	nimbusVcTagProd string = "statusim/nimbus-validator-client:multiarch-v23.1.0"
 
-=======
-	nimbusTagTest            string = "statusim/nimbus-eth2:multiarch-v23.1.0"
-	nimbusTagProd            string = "statusim/nimbus-eth2:multiarch-v23.1.0"
->>>>>>> 2490da0a
 	defaultNimbusMaxPeersArm uint16 = 100
 	defaultNimbusMaxPeersAmd uint16 = 160
 )
