--- conflicted
+++ resolved
@@ -2,18 +2,12 @@
 
 import "runtime"
 
-<<<<<<< HEAD
 const (
-	nimbusTag                  string = "statusim/nimbus-eth2:multiarch-v1.7.0"
+	nimbusTag                  string = "statusim/nimbus-eth2:multiarch-v22.3.0"
 	defaultNimbusMaxPeersArm   uint16 = 100
 	defaultNimbusMaxPeersAmd   uint16 = 160
 	NimbusFeeRecipientFilename string = ""
 )
-=======
-const nimbusTag string = "statusim/nimbus-eth2:multiarch-v22.3.0"
-const defaultNimbusMaxPeersArm uint16 = 100
-const defaultNimbusMaxPeersAmd uint16 = 160
->>>>>>> e5c9d508
 
 // Configuration for Nimbus
 type NimbusConfig struct {
