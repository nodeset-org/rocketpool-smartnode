--- conflicted
+++ resolved
@@ -4,8 +4,6 @@
 	"fmt"
 	"math/big"
 	"time"
-
-	"github.com/goccy/go-json"
 
 	"github.com/ethereum/go-ethereum/common"
 	"github.com/goccy/go-json"
@@ -206,11 +204,7 @@
 
 		_, exists = r.ValidatorIndexMap[validator.Index]
 		if !exists && mpd.Status == types.Staking {
-<<<<<<< HEAD
-			// Validator exists but it hasn't been recorded yet, add it to the map and update the latest index so we don't remap stuff we've already seen
-=======
 			// Validator exists and is staking but it hasn't been recorded yet, add it to the map and update the latest index so we don't remap stuff we've already seen
->>>>>>> 30775f2d
 			minipoolInfo := &MinipoolInfo{
 				Address:                 mpd.MinipoolAddress,
 				ValidatorPubkey:         mpd.Pubkey,
