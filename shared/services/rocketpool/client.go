package rocketpool

import (
	"bufio"
	"errors"
	"fmt"
	"io"
	"io/ioutil"
	"log"
	"math/big"
	"net/url"
	"os"
	"path/filepath"
	"strconv"
	"strings"
	"sync"
	"time"

	"github.com/a8m/envsubst"
	"github.com/fatih/color"
	"github.com/urfave/cli"
	"golang.org/x/crypto/ssh"

	"github.com/alessio/shellescape"
	"github.com/blang/semver/v4"
	externalip "github.com/glendc/go-external-ip"
	"github.com/mitchellh/go-homedir"
	"github.com/rocket-pool/smartnode/shared"
	"github.com/rocket-pool/smartnode/shared/services/config"
	"github.com/rocket-pool/smartnode/shared/utils/rp"
)

// Config
const (
	InstallerURL     string = "https://github.com/rocket-pool/smartnode-install/releases/download/%s/install.sh"
	UpdateTrackerURL string = "https://github.com/rocket-pool/smartnode-install/releases/download/%s/install-update-tracker.sh"

	LegacyBackupFolder       string = "old_config_backup"
	SettingsFile             string = "user-settings.yml"
	BackupSettingsFile       string = "user-settings-backup.yml"
	LegacyConfigFile         string = "config.yml"
	LegacySettingsFile       string = "settings.yml"
	PrometheusConfigTemplate string = "prometheus.tmpl"
	PrometheusFile           string = "prometheus.yml"

	APIContainerSuffix string = "_api"
	APIBinPath         string = "/go/bin/rocketpool"

	templatesDir           string = "templates"
	overrideDir            string = "override"
	runtimeDir             string = "runtime"
	defaultFeeRecipientDir string = "fr-default"

	templateSuffix    string = ".tmpl"
	composeFileSuffix string = ".yml"

	DebugColor = color.FgYellow
)

// Rocket Pool client
type Client struct {
	configPath         string
	daemonPath         string
	maxFee             float64
	maxPrioFee         float64
	gasLimit           uint64
	customNonce        *big.Int
	client             *ssh.Client
	originalMaxFee     float64
	originalMaxPrioFee float64
	originalGasLimit   uint64
	debugPrint         bool
}

// Create new Rocket Pool client from CLI context
func NewClientFromCtx(c *cli.Context) (*Client, error) {
	return NewClient(c.GlobalString("config-path"),
		c.GlobalString("daemon-path"),
		c.GlobalFloat64("maxFee"),
		c.GlobalFloat64("maxPrioFee"),
		c.GlobalUint64("gasLimit"),
		c.GlobalString("nonce"),
		c.GlobalBool("debug"))
}

// Create new Rocket Pool client
func NewClient(configPath string, daemonPath string, maxFee float64, maxPrioFee float64, gasLimit uint64, customNonce string, debug bool) (*Client, error) {

	// Initialize SSH client if configured for SSH
	var sshClient *ssh.Client
	var customNonceBigInt *big.Int = nil
	var success bool
	if customNonce != "" {
		customNonceBigInt, success = big.NewInt(0).SetString(customNonce, 0)
		if !success {
			return nil, fmt.Errorf("Invalid nonce: %s", customNonce)
		}
	}

	// Return client
	return &Client{
		configPath:         os.ExpandEnv(configPath),
		daemonPath:         os.ExpandEnv(daemonPath),
		maxFee:             maxFee,
		maxPrioFee:         maxPrioFee,
		gasLimit:           gasLimit,
		originalMaxFee:     maxFee,
		originalMaxPrioFee: maxPrioFee,
		originalGasLimit:   gasLimit,
		customNonce:        customNonceBigInt,
		client:             sshClient,
		debugPrint:         debug,
	}, nil

}

// Close client remote connection
func (c *Client) Close() {
	if c.client != nil {
		_ = c.client.Close()
	}
}

// Load the config
func (c *Client) LoadConfig() (*config.RocketPoolConfig, bool, error) {
	settingsFilePath := filepath.Join(c.configPath, SettingsFile)
	expandedPath, err := homedir.Expand(settingsFilePath)
	if err != nil {
		return nil, false, fmt.Errorf("error expanding settings file path: %w", err)
	}

	cfg, err := rp.LoadConfigFromFile(expandedPath)
	if err != nil {
		return nil, false, err
	}

	isNew := false
	if cfg == nil {
		cfg = config.NewRocketPoolConfig(c.configPath, c.daemonPath != "")
		isNew = true
	}
	return cfg, isNew, nil
}

// Save the config
func (c *Client) SaveConfig(cfg *config.RocketPoolConfig) error {
	settingsFilePath := filepath.Join(c.configPath, SettingsFile)
	expandedPath, err := homedir.Expand(settingsFilePath)
	if err != nil {
		return err
	}
	return rp.SaveConfig(cfg, expandedPath)
}

// Returns whether or not this is the first run of the configurator since a previous installation
func (c *Client) IsFirstRun() (bool, error) {
	expandedPath, err := homedir.Expand(c.configPath)
	if err != nil {
		return false, fmt.Errorf("error expanding settings file path: %w", err)
	}
	return rp.IsFirstRun(expandedPath), nil
}

// Load the legacy config if one exists
func (c *Client) LoadLegacyConfigFromBackup() (*config.RocketPoolConfig, error) {
	// Check if the backup config file exists
	configPath, err := homedir.Expand(filepath.Join(c.configPath, LegacyBackupFolder, LegacyConfigFile))
	if err != nil {
		return nil, fmt.Errorf("Error expanding legacy config file path: %w", err)
	}
	_, err = os.Stat(configPath)
	if os.IsNotExist(err) {
		return nil, nil
	}

	// The backup config file exists, try loading the settings file
	settingsPath, err := homedir.Expand(filepath.Join(c.configPath, LegacyBackupFolder, LegacySettingsFile))
	if err != nil {
		return nil, fmt.Errorf("Error expanding legacy settings file path: %w", err)
	}
	_, err = os.Stat(settingsPath)
	if os.IsNotExist(err) {
		return nil, fmt.Errorf("Found a legacy config.yml file in the backup directory but not a legacy settings.yml file.")
	}

	// Migrate the old config to a new one
	newCfg, err := c.MigrateLegacyConfig(configPath, settingsPath)
	if err != nil {
		return nil, fmt.Errorf("Error migrating legacy config from a previous installation: %w", err)
	}
	return newCfg, nil
}

// Load the Prometheus template, do an environment variable substitution, and save it
func (c *Client) UpdatePrometheusConfiguration(settings map[string]string) error {
	prometheusTemplatePath, err := homedir.Expand(fmt.Sprintf("%s/%s", c.configPath, PrometheusConfigTemplate))
	if err != nil {
		return fmt.Errorf("Error expanding Prometheus template path: %w", err)
	}

	prometheusConfigPath, err := homedir.Expand(fmt.Sprintf("%s/%s", c.configPath, PrometheusFile))
	if err != nil {
		return fmt.Errorf("Error expanding Prometheus config file path: %w", err)
	}

	// Set the environment variables defined in the user settings for metrics
	oldValues := map[string]string{}
	for varName, varValue := range settings {
		oldValues[varName] = os.Getenv(varName)
		os.Setenv(varName, varValue)
	}

	// Read and substitute the template
	contents, err := envsubst.ReadFile(prometheusTemplatePath)
	if err != nil {
		return fmt.Errorf("Error reading and substituting Prometheus configuration template: %w", err)
	}

	// Unset the env vars
	for name, value := range oldValues {
		os.Setenv(name, value)
	}

	// Write the actual Prometheus config file
	err = ioutil.WriteFile(prometheusConfigPath, contents, 0664)
	if err != nil {
		return fmt.Errorf("Could not write Prometheus config file to %s: %w", shellescape.Quote(prometheusConfigPath), err)
	}
	err = os.Chmod(prometheusConfigPath, 0664)
	if err != nil {
		return fmt.Errorf("Could not set Prometheus config file permissions: %w", shellescape.Quote(prometheusConfigPath), err)
	}

	return nil
}

// Migrate a legacy configuration (pre-v1.3) to a modern post-v1.3 one
func (c *Client) MigrateLegacyConfig(legacyConfigFilePath string, legacySettingsFilePath string) (*config.RocketPoolConfig, error) {

	// Check if the files exist
	_, err := os.Stat(legacyConfigFilePath)
	if os.IsNotExist(err) {
		return nil, fmt.Errorf("Legacy configuration file [%s] does not exist or is not accessible.", legacyConfigFilePath)
	}
	_, err = os.Stat(legacySettingsFilePath)
	if os.IsNotExist(err) {
		return nil, fmt.Errorf("Legacy settings file [%s] does not exist or is not accessible.", legacySettingsFilePath)
	}

	// Load the legacy config
	isNative := (c.daemonPath != "")
	legacyCfg, err := c.LoadMergedConfig_Legacy(legacyConfigFilePath, legacySettingsFilePath)
	if err != nil {
		return nil, fmt.Errorf("error loading legacy configuration: %w", err)
	}
	cfg := config.NewRocketPoolConfig(c.configPath, isNative)

	// Do the conversion

	// Network
	chainID := legacyCfg.Chains.Eth1.ChainID
	var network config.Network
	switch chainID {
	case "1":
		network = config.Network_Mainnet
	case "5":
		network = config.Network_Prater
	default:
		return nil, fmt.Errorf("legacy config had an unknown chain ID [%s]", chainID)
	}
	cfg.Smartnode.Network.Value = network

	// Migrate the EC
	err = c.migrateProviderInfo(legacyCfg.Chains.Eth1.Provider, legacyCfg.Chains.Eth1.WsProvider, "eth1", &cfg.ExecutionClientMode, &cfg.ExecutionCommon.HttpPort, &cfg.ExecutionCommon.WsPort, &cfg.ExternalExecution.HttpUrl, &cfg.ExternalExecution.WsUrl)
	if err != nil {
		return nil, fmt.Errorf("error migrating eth1 provider info: %w", err)
	}

	err = c.migrateEcSelection(legacyCfg.Chains.Eth1.Client.Selected, &cfg.ExecutionClient, &cfg.ExecutionClientMode)
	if err != nil {
		return nil, fmt.Errorf("error migrating eth1 client selection: %w", err)
	}

	err = c.migrateEth1Params(legacyCfg.Chains.Eth1.Client.Selected, network, legacyCfg.Chains.Eth1.Client.Params, cfg.Geth, cfg.Infura, cfg.Pocket, cfg.ExternalExecution)
	if err != nil {
		return nil, fmt.Errorf("error migrating eth1 params: %w", err)
	}

	// Migrate the fallback EC
	err = c.migrateProviderInfo(legacyCfg.Chains.Eth1.FallbackProvider, legacyCfg.Chains.Eth1.FallbackWsProvider, "eth1-fallback", &cfg.FallbackExecutionClientMode, &cfg.FallbackExecutionCommon.HttpPort, &cfg.FallbackExecutionCommon.WsPort, &cfg.FallbackExternalExecution.HttpUrl, &cfg.FallbackExternalExecution.WsUrl)
	if err != nil {
		return nil, fmt.Errorf("error migrating fallback eth1 provider info: %w", err)
	}

	err = c.migrateEcSelection(legacyCfg.Chains.Eth1Fallback.Client.Selected, &cfg.FallbackExecutionClient, &cfg.FallbackExecutionClientMode)
	if err != nil {
		return nil, fmt.Errorf("error migrating fallback eth1 client selection: %w", err)
	}

	err = c.migrateEth1Params(legacyCfg.Chains.Eth1Fallback.Client.Selected, network, legacyCfg.Chains.Eth1Fallback.Client.Params, nil, cfg.FallbackInfura, cfg.FallbackPocket, cfg.FallbackExternalExecution)
	if err != nil {
		return nil, fmt.Errorf("error migrating fallback eth1 params: %w", err)
	}

	if legacyCfg.Chains.Eth1Fallback.Client.Selected != "" {
		cfg.UseFallbackExecutionClient.Value = true
	} else {
		cfg.UseFallbackExecutionClient.Value = false
	}

	// Migrate the CC
	ccProvider := legacyCfg.Chains.Eth2.Provider
	ccMode, ccPort, err := c.getLegacyProviderInfo(ccProvider, "eth2")
	if err != nil {
		return nil, fmt.Errorf("error migrating eth2 provider info: %w", err)
	}
	cfg.ConsensusClientMode.Value = ccMode

	selectedCC := legacyCfg.Chains.Eth2.Client.Selected
	if ccMode == config.Mode_Local {
		err = c.migrateCcSelection(selectedCC, &cfg.ConsensusClient)
		if err != nil {
			return nil, fmt.Errorf("error migrating local eth2 client selection: %w", err)
		}
		cfg.ConsensusCommon.ApiPort.Value = ccPort
	} else {
		err = c.migrateCcSelection(selectedCC, &cfg.ExternalConsensusClient)
		if err != nil {
			return nil, fmt.Errorf("error migrating external eth2 client selection: %w", err)
		}
		cfg.ExternalLighthouse.HttpUrl.Value = ccProvider
		cfg.ExternalPrysm.HttpUrl.Value = ccProvider
		cfg.ExternalTeku.HttpUrl.Value = ccProvider
	}

	for _, param := range legacyCfg.Chains.Eth2.Client.Params {
		switch param.Env {
		case "CUSTOM_GRAFFITI":
			cfg.ConsensusCommon.Graffiti.Value = param.Value
			cfg.ExternalLighthouse.Graffiti.Value = param.Value
			cfg.ExternalPrysm.Graffiti.Value = param.Value
			cfg.ExternalTeku.Graffiti.Value = param.Value
		case "ETH2_MAX_PEERS":
			switch cfg.ConsensusClient.Value.(config.ConsensusClient) {
			case config.ConsensusClient_Lighthouse:
				convertUintParam(param, &cfg.Lighthouse.MaxPeers, network, 16)
			case config.ConsensusClient_Nimbus:
				convertUintParam(param, &cfg.Nimbus.MaxPeers, network, 16)
			case config.ConsensusClient_Prysm:
				convertUintParam(param, &cfg.Prysm.MaxPeers, network, 16)
			case config.ConsensusClient_Teku:
				convertUintParam(param, &cfg.Teku.MaxPeers, network, 16)
			}
		case "ETH2_P2P_PORT":
			convertUintParam(param, &cfg.ConsensusCommon.P2pPort, network, 16)
		case "ETH2_CHECKPOINT_SYNC_URL":
			cfg.ConsensusCommon.CheckpointSyncProvider.Value = param.Value
		case "ETH2_DOPPELGANGER_DETECTION":
			if param.Value == "y" {
				cfg.ConsensusCommon.DoppelgangerDetection.Value = true
				cfg.ExternalLighthouse.DoppelgangerDetection.Value = true
				cfg.ExternalPrysm.DoppelgangerDetection.Value = true
			} else {
				cfg.ConsensusCommon.DoppelgangerDetection.Value = false
				cfg.ExternalLighthouse.DoppelgangerDetection.Value = false
				cfg.ExternalPrysm.DoppelgangerDetection.Value = false
			}
		case "ETH2_RPC_PORT":
			convertUintParam(param, &cfg.Prysm.RpcPort, network, 16)
			port := cfg.Prysm.RpcPort.Value.(uint16)
			cfg.Prysm.RpcPort.Value = uint16(port)
			externalPrysmUrl := strings.Replace(ccProvider, fmt.Sprintf(":%d", ccPort), fmt.Sprintf(":%d", port), 1)
			cfg.ExternalPrysm.JsonRpcUrl.Value = externalPrysmUrl
		}
	}

	// Migrate metrics
	cfg.EnableMetrics.Value = legacyCfg.Metrics.Enabled
	for _, param := range legacyCfg.Metrics.Settings {
		switch param.Env {
		case "ETH2_METRICS_PORT":
			convertUintParam(param, &cfg.BnMetricsPort, network, 16)
		case "VALIDATOR_METRICS_PORT":
			convertUintParam(param, &cfg.VcMetricsPort, network, 16)
		case "NODE_METRICS_PORT":
			convertUintParam(param, &cfg.NodeMetricsPort, network, 16)
		case "EXPORTER_METRICS_PORT":
			convertUintParam(param, &cfg.ExporterMetricsPort, network, 16)
		case "WATCHTOWER_METRICS_PORT":
			convertUintParam(param, &cfg.WatchtowerMetricsPort, network, 16)
		case "PROMETHEUS_PORT":
			convertUintParam(param, &cfg.Prometheus.Port, network, 16)
		case "GRAFANA_PORT":
			convertUintParam(param, &cfg.Grafana.Port, network, 16)
		}
	}

	// Top-level parameters
	cfg.ReconnectDelay.Value = legacyCfg.Chains.Eth1.ReconnectDelay

	// Smartnode settings
	cfg.Smartnode.ProjectName.Value = legacyCfg.Smartnode.ProjectName
	cfg.Smartnode.ManualMaxFee.Value = legacyCfg.Smartnode.MaxFee
	cfg.Smartnode.PriorityFee.Value = legacyCfg.Smartnode.MaxPriorityFee
	cfg.Smartnode.RplClaimGasThreshold.Value = legacyCfg.Smartnode.RplClaimGasThreshold
	cfg.Smartnode.MinipoolStakeGasThreshold.Value = legacyCfg.Smartnode.MinipoolStakeGasThreshold

	// Docker images
	for _, option := range legacyCfg.Chains.Eth1.Client.Options {
		if option.ID == "geth" {
			cfg.Geth.ContainerTag.Value = option.Image
		}
	}
	for _, option := range legacyCfg.Chains.Eth2.Client.Options {
		switch option.ID {
		case "lighthouse":
			cfg.Lighthouse.ContainerTag.Value = option.Image
			cfg.ExternalLighthouse.ContainerTag.Value = option.Image
		case "nimbus":
			cfg.Nimbus.ContainerTag.Value = option.Image
		case "prysm":
			cfg.Prysm.BnContainerTag.Value = option.BeaconImage
			cfg.Prysm.VcContainerTag.Value = option.ValidatorImage
			cfg.ExternalPrysm.ContainerTag.Value = option.ValidatorImage
		case "teku":
			cfg.Teku.ContainerTag.Value = option.Image
			cfg.ExternalTeku.ContainerTag.Value = option.Image
		}
	}

	// Handle native mode
	cfg.Native.EcHttpUrl.Value = legacyCfg.Chains.Eth1.Provider
	cfg.Native.CcHttpUrl.Value = legacyCfg.Chains.Eth2.Provider
	c.migrateCcSelection(legacyCfg.Chains.Eth2.Client.Selected, &cfg.Native.ConsensusClient)
	cfg.Native.ValidatorRestartCommand.Value = legacyCfg.Smartnode.ValidatorRestartCommand
	cfg.Smartnode.DataPath.Value = filepath.Join(c.configPath, "data")

	return cfg, nil

}

// Install the Rocket Pool service
func (c *Client) InstallService(verbose, noDeps bool, network, version, path string) error {

	// Get installation script downloader type
	downloader, err := c.getDownloader()
	if err != nil {
		return err
	}

	// Get installation script flags
	flags := []string{
		"-n", fmt.Sprintf("%s", shellescape.Quote(network)),
		"-v", fmt.Sprintf("%s", shellescape.Quote(version)),
	}
	if path != "" {
		flags = append(flags, fmt.Sprintf("-p %s", shellescape.Quote(path)))
	}
	if noDeps {
		flags = append(flags, "-d")
	}

	// Initialize installation command
	cmd, err := c.newCommand(fmt.Sprintf("%s %s | sh -s -- %s", downloader, fmt.Sprintf(InstallerURL, version), strings.Join(flags, " ")))
	if err != nil {
		return err
	}
	defer func() {
		_ = cmd.Close()
	}()

	// Get command output pipes
	cmdOut, err := cmd.StdoutPipe()
	if err != nil {
		return err
	}
	cmdErr, err := cmd.StderrPipe()
	if err != nil {
		return err
	}

	// Print progress from stdout
	go (func() {
		scanner := bufio.NewScanner(cmdOut)
		for scanner.Scan() {
			fmt.Println(scanner.Text())
		}
	})()

	// Read command & error output from stderr; render in verbose mode
	var errMessage string
	go (func() {
		c := color.New(DebugColor)
		scanner := bufio.NewScanner(cmdErr)
		for scanner.Scan() {
			errMessage = scanner.Text()
			if verbose {
				_, _ = c.Println(scanner.Text())
			}
		}
	})()

	// Run command and return error output
	err = cmd.Run()
	if err != nil {
		return fmt.Errorf("Could not install Rocket Pool service: %s", errMessage)
	}
	return nil

}

// Install the update tracker
func (c *Client) InstallUpdateTracker(verbose bool, version string) error {

	// Get installation script downloader type
	downloader, err := c.getDownloader()
	if err != nil {
		return err
	}

	// Get installation script flags
	flags := []string{
		"-v", fmt.Sprintf("%s", shellescape.Quote(version)),
	}

	// Initialize installation command
	cmd, err := c.newCommand(fmt.Sprintf("%s %s | sh -s -- %s", downloader, fmt.Sprintf(UpdateTrackerURL, version), strings.Join(flags, " ")))
	if err != nil {
		return err
	}
	defer func() {
		_ = cmd.Close()
	}()

	// Get command output pipes
	cmdOut, err := cmd.StdoutPipe()
	if err != nil {
		return err
	}
	cmdErr, err := cmd.StderrPipe()
	if err != nil {
		return err
	}

	// Print progress from stdout
	go (func() {
		scanner := bufio.NewScanner(cmdOut)
		for scanner.Scan() {
			fmt.Println(scanner.Text())
		}
	})()

	// Read command & error output from stderr; render in verbose mode
	var errMessage string
	go (func() {
		c := color.New(DebugColor)
		scanner := bufio.NewScanner(cmdErr)
		for scanner.Scan() {
			errMessage = scanner.Text()
			if verbose {
				_, _ = c.Println(scanner.Text())
			}
		}
	})()

	// Run command and return error output
	err = cmd.Run()
	if err != nil {
		return fmt.Errorf("Could not install Rocket Pool update tracker: %s", errMessage)
	}
	return nil

}

// Start the Rocket Pool service
func (c *Client) StartService(composeFiles []string) error {

	// Start the API container first
	cmd, err := c.compose([]string{}, "up -d")
	if err != nil {
		return fmt.Errorf("error creating compose command for API container: %w", err)
	}
	err = c.printOutput(cmd)
	if err != nil {
		return fmt.Errorf("error starting API container: %w", err)
	}

	// Start all of the containers
	cmd, err = c.compose(composeFiles, "up -d --remove-orphans")
	if err != nil {
		return err
	}
	return c.printOutput(cmd)
}

// Pause the Rocket Pool service
func (c *Client) PauseService(composeFiles []string) error {
	cmd, err := c.compose(composeFiles, "stop")
	if err != nil {
		return err
	}
	return c.printOutput(cmd)
}

// Stop the Rocket Pool service
func (c *Client) StopService(composeFiles []string) error {
	cmd, err := c.compose(composeFiles, "down -v")
	if err != nil {
		return err
	}
	return c.printOutput(cmd)
}

// Print the Rocket Pool service status
func (c *Client) PrintServiceStatus(composeFiles []string) error {
	cmd, err := c.compose(composeFiles, "ps")
	if err != nil {
		return err
	}
	return c.printOutput(cmd)
}

// Print the Rocket Pool service logs
func (c *Client) PrintServiceLogs(composeFiles []string, tail string, serviceNames ...string) error {
	sanitizedStrings := make([]string, len(serviceNames))
	for i, serviceName := range serviceNames {
		sanitizedStrings[i] = fmt.Sprintf("%s", shellescape.Quote(serviceName))
	}
	cmd, err := c.compose(composeFiles, fmt.Sprintf("logs -f --tail %s %s", shellescape.Quote(tail), strings.Join(sanitizedStrings, " ")))
	if err != nil {
		return err
	}
	return c.printOutput(cmd)
}

// Print the Rocket Pool service stats
func (c *Client) PrintServiceStats(composeFiles []string) error {

	// Get service container IDs
	cmd, err := c.compose(composeFiles, "ps -q")
	if err != nil {
		return err
	}
	containers, err := c.readOutput(cmd)
	if err != nil {
		return err
	}
	containerIds := strings.Split(strings.TrimSpace(string(containers)), "\n")

	// Print stats
	return c.printOutput(fmt.Sprintf("docker stats %s", strings.Join(containerIds, " ")))

}

// Print the Rocket Pool service compose config
func (c *Client) PrintServiceCompose(composeFiles []string) error {
	cmd, err := c.compose(composeFiles, "config")
	if err != nil {
		return err
	}
	return c.printOutput(cmd)
}

// Get the Rocket Pool service version
func (c *Client) GetServiceVersion() (string, error) {

	// Get service container version output
	var cmd string
	if c.daemonPath == "" {
		containerName, err := c.getAPIContainerName()
		if err != nil {
			return "", err
		}
		cmd = fmt.Sprintf("docker exec %s %s --version", shellescape.Quote(containerName), shellescape.Quote(APIBinPath))
	} else {
		cmd = fmt.Sprintf("%s --version", shellescape.Quote(c.daemonPath))
	}
	versionBytes, err := c.readOutput(cmd)
	if err != nil {
		return "", fmt.Errorf("Could not get Rocket Pool service version: %w", err)
	}

	// Get the version string
	outputString := string(versionBytes)
	elements := strings.Fields(outputString) // Split on whitespace
	if len(elements) < 1 {
		return "", fmt.Errorf("Could not parse Rocket Pool service version number from output '%s'", outputString)
	}
	versionString := elements[len(elements)-1]

	// Make sure it's a semantic version
	version, err := semver.Make(versionString)
	if err != nil {
		return "", fmt.Errorf("Could not parse Rocket Pool service version number from output '%s': %w", outputString, err)
	}

	// Return the parsed semantic version (extra safety)
	return version.String(), nil

}

// Increments the custom nonce parameter.
// This is used for calls that involve multiple transactions, so they don't all have the same nonce.
func (c *Client) IncrementCustomNonce() {
	c.customNonce.Add(c.customNonce, big.NewInt(1))
}

// Get the current Docker image used by the given container
func (c *Client) GetDockerImage(container string) (string, error) {

	cmd := fmt.Sprintf("docker container inspect --format={{.Config.Image}} %s", container)
	image, err := c.readOutput(cmd)
	if err != nil {
		return "", err
	}

	return strings.TrimSpace(string(image)), nil

}

// Get the current Docker image used by the given container
func (c *Client) GetDockerStatus(container string) (string, error) {

	cmd := fmt.Sprintf("docker container inspect --format={{.State.Status}} %s", container)
	status, err := c.readOutput(cmd)
	if err != nil {
		return "", err
	}

	return strings.TrimSpace(string(status)), nil

}

// Get the time that the given container shut down
func (c *Client) GetDockerContainerShutdownTime(container string) (time.Time, error) {

	cmd := fmt.Sprintf("docker container inspect --format={{.State.FinishedAt}} %s", container)
	finishTimeBytes, err := c.readOutput(cmd)
	if err != nil {
		return time.Time{}, err
	}

	finishTime, err := time.Parse(time.RFC3339, strings.TrimSpace(string(finishTimeBytes)))
	if err != nil {
		return time.Time{}, fmt.Errorf("Error parsing validator container exit time [%s]: %w", string(finishTimeBytes), err)
	}

	return finishTime, nil

}

// Shut down a container
func (c *Client) StopContainer(container string) (string, error) {

	cmd := fmt.Sprintf("docker stop %s", container)
	output, err := c.readOutput(cmd)
	if err != nil {
		return "", err
	}
	return strings.TrimSpace(string(output)), nil

}

// Start a container
func (c *Client) StartContainer(container string) (string, error) {

	cmd := fmt.Sprintf("docker start %s", container)
	output, err := c.readOutput(cmd)
	if err != nil {
		return "", err
	}
	return strings.TrimSpace(string(output)), nil

}

// Deletes a container
func (c *Client) RemoveContainer(container string) (string, error) {

	cmd := fmt.Sprintf("docker rm %s", container)
	output, err := c.readOutput(cmd)
	if err != nil {
		return "", err
	}
	return strings.TrimSpace(string(output)), nil

}

// Deletes a container
func (c *Client) DeleteVolume(volume string) (string, error) {

	cmd := fmt.Sprintf("docker volume rm %s", volume)
	output, err := c.readOutput(cmd)
	if err != nil {
		return "", err
	}
	return strings.TrimSpace(string(output)), nil

}

// Gets the absolute file path of the client volume
func (c *Client) GetClientVolumeSource(container string, volumeTarget string) (string, error) {

	cmd := fmt.Sprintf("docker container inspect --format='{{range .Mounts}}{{if eq \"%s\" .Destination}}{{.Source}}{{end}}{{end}}' %s", volumeTarget, container)
	output, err := c.readOutput(cmd)
	if err != nil {
		return "", err
	}
	return strings.TrimSpace(string(output)), nil
}

// Gets the name of the client volume
func (c *Client) GetClientVolumeName(container string, volumeTarget string) (string, error) {

	cmd := fmt.Sprintf("docker container inspect --format='{{range .Mounts}}{{if eq \"%s\" .Destination}}{{.Name}}{{end}}{{end}}' %s", volumeTarget, container)
	output, err := c.readOutput(cmd)
	if err != nil {
		return "", err
	}
	return strings.TrimSpace(string(output)), nil
}

// Runs the prune provisioner
func (c *Client) RunPruneProvisioner(container string, volume string, image string) error {

	// Run the prune provisioner
	cmd := fmt.Sprintf("docker run --name %s -v %s:/ethclient %s", container, volume, image)
	output, err := c.readOutput(cmd)
	if err != nil {
		return err
	}

	outputString := strings.TrimSpace(string(output))
	if outputString != "" {
		return fmt.Errorf("Unexpected output running the prune provisioner: %s", outputString)
	}

	// Remove the prune provisioner, ignoring output
	cmd = fmt.Sprintf("docker container rm %s", container)
	c.readOutput(cmd)
	return nil

}

// Get the gas settings
func (c *Client) GetGasSettings() (float64, float64, uint64) {
	return c.maxFee, c.maxPrioFee, c.gasLimit
}

// Get the gas fees
func (c *Client) AssignGasSettings(maxFee float64, maxPrioFee float64, gasLimit uint64) {
	c.maxFee = maxFee
	c.maxPrioFee = maxPrioFee
	c.gasLimit = gasLimit
}

// Get the provider mode and port from a legacy config's provider URL
func (c *Client) migrateProviderInfo(provider string, wsProvider string, localHostname string, clientMode *config.Parameter, httpPortParam *config.Parameter, wsPortParam *config.Parameter, externalHttpUrlParam *config.Parameter, externalWsUrlParam *config.Parameter) error {

	// Get HTTP provider
	mode, port, err := c.getLegacyProviderInfo(provider, localHostname)
	if err != nil {
		return fmt.Errorf("error parsing %s provider: %w", localHostname, err)
	}

	// Set the mode, provider, port, and/or URL
	clientMode.Value = mode
	if mode == config.Mode_Local {
		httpPortParam.Value = port
	} else {
		externalHttpUrlParam.Value = provider
	}

	// Get the websocket provider
	if wsProvider != "" {
		_, wsPort, err := c.getLegacyProviderInfo(wsProvider, localHostname)
		if err != nil {
			return fmt.Errorf("error parsing %s websocket provider: %w", localHostname, err)
		}
		if mode == config.Mode_Local {
			wsPortParam.Value = wsPort
		} else {
			externalWsUrlParam.Value = wsProvider
		}
	}

	return nil

}

// Get the provider mode and port from a legacy config's provider URL
func (c *Client) getLegacyProviderInfo(provider string, localHostname string) (config.Mode, uint16, error) {

	providerUrl, err := url.Parse(provider)
	if err != nil {
		return config.Mode_Unknown, 0, fmt.Errorf("error parsing %s provider: %w", localHostname, err)
	}

	var mode config.Mode
	if providerUrl.Hostname() == localHostname {
		// This is Docker mode
		mode = config.Mode_Local
	} else {
		// This is Hybrid mode
		mode = config.Mode_External
	}

	var port uint16
	portString := providerUrl.Port()
	if portString == "" {
		switch providerUrl.Scheme {
		case "http", "ws":
			port = 80
		case "https", "wss":
			port = 443
		default:
			return config.Mode_Unknown, 0, fmt.Errorf("provider [%s] doesn't provide port info and it can't be inferred from the scheme", provider)
		}
	} else {
		parsedPort, err := strconv.ParseUint(portString, 0, 16)
		if err != nil {
			return config.Mode_Unknown, 0, fmt.Errorf("invalid port [%s] in %s provider [%s]", portString, localHostname, provider)
		}
		port = uint16(parsedPort)
	}

	return mode, port, nil

}

// Sets a modern config's selected EC / mode based on a legacy config
func (c *Client) migrateEcSelection(legacySelectedClient string, ecParam *config.Parameter, ecModeParam *config.Parameter) error {
	// EC selection
	switch legacySelectedClient {
	case "geth":
		ecParam.Value = config.ExecutionClient_Geth
	case "infura":
		ecParam.Value = config.ExecutionClient_Infura
	case "pocket":
		ecParam.Value = config.ExecutionClient_Pocket
	case "custom":
		ecModeParam.Value = config.Mode_External
	case "":
		break
	default:
		return fmt.Errorf("unknown eth1 client [%s]", legacySelectedClient)
	}

	return nil
}

// Sets a modern config's selected CC / mode based on a legacy config
func (c *Client) migrateCcSelection(legacySelectedClient string, ccParam *config.Parameter) error {
	// CC selection
	switch legacySelectedClient {
	case "lighthouse":
		ccParam.Value = config.ConsensusClient_Lighthouse
	case "nimbus":
		ccParam.Value = config.ConsensusClient_Nimbus
	case "prysm":
		ccParam.Value = config.ConsensusClient_Prysm
	case "teku":
		ccParam.Value = config.ConsensusClient_Teku
	default:
		return fmt.Errorf("unknown eth2 client [%s]", legacySelectedClient)
	}

	return nil
}

// Migrates the parameters from a legacy eth1 config to a modern one
func (c *Client) migrateEth1Params(client string, network config.Network, params []config.UserParam, geth *config.GethConfig, infura *config.InfuraConfig, pocket *config.PocketConfig, externalEc *config.ExternalExecutionConfig) error {
	for _, param := range params {
		switch param.Env {
		case "ETHSTATS_LABEL":
			if geth != nil {
				geth.EthstatsLabel.Value = param.Value
			}
		case "ETHSTATS_LOGIN":
			if geth != nil {
				geth.EthstatsLogin.Value = param.Value
			}
		case "GETH_CACHE_SIZE":
			if geth != nil {
				convertUintParam(param, &geth.CacheSize, network, 0)
			}
		case "GETH_MAX_PEERS":
			if geth != nil {
				convertUintParam(param, &geth.MaxPeers, network, 16)
			}
		case "ETH1_P2P_PORT":
			if geth != nil {
				convertUintParam(param, &geth.P2pPort, network, 16)
			}
		case "INFURA_PROJECT_ID":
			infura.ProjectID.Value = param.Value
		case "POCKET_PROJECT_ID":
			if param.Value == "" {
				valIface, err := pocket.GatewayID.GetDefault(network)
				if err != nil {
					return fmt.Errorf("error getting default Pocket gateway for network %v: %w", network, err)
				}
				pocket.GatewayID.Value = valIface
			} else {
				pocket.GatewayID.Value = param.Value
			}
		case "HTTP_PROVIDER_URL":
			if client == "custom" {
				externalEc.HttpUrl.Value = param.Value
			}
		case "WS_PROVIDER_URL":
			if client == "custom" {
				externalEc.WsUrl.Value = param.Value
			}
		}
	}

	return nil
}

// Stores a legacy parameter's value in a new parameter, replacing blank values with the appropriate default.
func convertUintParam(oldParam config.UserParam, newParam *config.Parameter, network config.Network, bitsize int) error {
	if newParam == nil {
		return nil
	}

	if oldParam.Value == "" {
		valIface, err := newParam.GetDefault(network)
		if err != nil {
			return fmt.Errorf("failed to get default for param [%s] on network [%v]: %w", newParam.ID, network, err)
		}
		newParam.Value = valIface
	} else {
		value, err := strconv.ParseUint(oldParam.Value, 0, bitsize)
		if err != nil {
			return fmt.Errorf("invalid legacy setting [%s] for param [%s]: %w", oldParam.Value, newParam.ID, err)
		}
		switch bitsize {
		case 0:
			newParam.Value = uint(value)
		case 16:
			newParam.Value = uint16(value)
		case 32:
			newParam.Value = uint32(value)
		case 64:
			newParam.Value = value
		default:
			return fmt.Errorf("unexpected bitsize %d", bitsize)
		}
	}

	return nil
}

// Build a docker-compose command
func (c *Client) compose(composeFiles []string, args string) (string, error) {

	// Cancel if running in non-docker mode
	if c.daemonPath != "" {
		return "", errors.New("command unavailable in Native Mode (with '--daemon-path' option specified)")
	}

	// Get the expanded config path
	expandedConfigPath, err := homedir.Expand(c.configPath)
	if err != nil {
		return "", err
	}

	// Load config
	cfg, isNew, err := c.LoadConfig()
	if err != nil {
		return "", err
	}

	if isNew {
		return "", fmt.Errorf("Settings file not found. Please run `rocketpool service config` to set up your Smartnode before starting it.")
	}

	// Check config
	if cfg.ExecutionClientMode.Value.(config.Mode) == config.Mode_Unknown {
		return "", fmt.Errorf("You haven't selected local or external mode for your Execution (ETH1) client.\nPlease run 'rocketpool service config' before running this command.")
	} else if cfg.ExecutionClientMode.Value.(config.Mode) == config.Mode_Local && cfg.ExecutionClient.Value.(config.ExecutionClient) == config.ExecutionClient_Unknown {
		return "", errors.New("No Execution (ETH1) client selected. Please run 'rocketpool service config' before running this command.")
	}
	if cfg.ConsensusClientMode.Value.(config.Mode) == config.Mode_Unknown {
		return "", fmt.Errorf("You haven't selected local or external mode for your Consensus (ETH2) client.\nPlease run 'rocketpool service config' before running this command.")
	} else if cfg.ConsensusClientMode.Value.(config.Mode) == config.Mode_Local && cfg.ConsensusClient.Value.(config.ConsensusClient) == config.ConsensusClient_Unknown {
		return "", errors.New("No Consensus (ETH2) client selected. Please run 'rocketpool service config' before running this command.")
	}

	// Make sure the selected CC is compatible with the selected EC
	consensusClient := cfg.ConsensusClient.Value.(config.ConsensusClient)
	badClients, badFallbackClients := cfg.GetIncompatibleConsensusClients()
	for _, badClient := range badClients {
		if consensusClient == badClient.Value {
			return "", fmt.Errorf("Consensus client [%v] is incompatible with your selected Execution client choice.\nPlease run 'rocketpool service config' and select compatible clients.", consensusClient)
		}
	}
	for _, badClient := range badFallbackClients {
		if consensusClient == badClient.Value {
			return "", fmt.Errorf("Consensus client [%v] is incompatible with your selected fallback Execution client choice.\nPlease run 'rocketpool service config' and select compatible clients.", consensusClient)
		}
	}

	// Get the external IP address
	var externalIP string
	consensus := externalip.DefaultConsensus(nil, nil)
	ip, err := consensus.ExternalIP()
	if err != nil {
		fmt.Println("Warning: couldn't get external IP address; if you're using Nimbus, it may have trouble finding peers:")
		fmt.Println(err.Error())
	} else {
		if ip.To4() == nil {
			fmt.Println("Warning: external IP address is v6; if you're using Nimbus, it may have trouble finding peers:")
		}
		externalIP = ip.String()
	}

	// Set up environment variables and deploy the template config files
	settings := cfg.GenerateEnvironmentVariables()
	settings["EXTERNAL_IP"] = shellescape.Quote(externalIP)
	settings["ROCKET_POOL_VERSION"] = fmt.Sprintf("v%s", shared.RocketPoolVersion)

	// Deploy the templates and run environment variable substitution on them
	deployedContainers, err := c.deployTemplates(cfg, expandedConfigPath, settings)
	if err != nil {
		return "", fmt.Errorf("error deploying Docker templates: %w", err)
	}

	// Set up all of the environment variables to pass to the run command
	env := []string{}
	for key, value := range settings {
		env = append(env, fmt.Sprintf("%s=%s", key, shellescape.Quote(value)))
	}

	// Include all of the relevant docker compose definition files
	composeFileFlags := []string{}
	for _, container := range deployedContainers {
		composeFileFlags = append(composeFileFlags, fmt.Sprintf("-f %s", shellescape.Quote(container)))
	}

	// Return command
	return fmt.Sprintf("%s docker-compose --project-directory %s %s %s", strings.Join(env, " "), shellescape.Quote(expandedConfigPath), strings.Join(composeFileFlags, " "), args), nil

}

// Deploys all of the appropriate docker-compose template files and provisions them based on the provided configuration
func (c *Client) deployTemplates(cfg *config.RocketPoolConfig, rocketpoolDir string, settings map[string]string) ([]string, error) {

	// Check for the folders
	runtimeFolder := filepath.Join(rocketpoolDir, runtimeDir)
	templatesFolder := filepath.Join(rocketpoolDir, templatesDir)
	_, err := os.Stat(templatesFolder)
	if os.IsNotExist(err) {
		return []string{}, fmt.Errorf("templates folder [%s] does not exist", templatesFolder)
	}
	overrideFolder := filepath.Join(rocketpoolDir, overrideDir)
	_, err = os.Stat(overrideFolder)
	if os.IsNotExist(err) {
		return []string{}, fmt.Errorf("override folder [%s] does not exist", overrideFolder)
	}

	// Clear out the runtime folder and remake it
	err = os.RemoveAll(runtimeFolder)
	if err != nil {
		return []string{}, fmt.Errorf("error deleting runtime folder [%s]: %w", runtimeFolder, err)
	}
	err = os.Mkdir(runtimeFolder, 0775)
	if err != nil {
		return []string{}, fmt.Errorf("error creating runtime folder [%s]: %w", runtimeFolder, err)
	}

	// Set the environment variables for substitution
	oldValues := map[string]string{}
	for varName, varValue := range settings {
		oldValues[varName] = os.Getenv(varName)
		os.Setenv(varName, varValue)
	}
	defer func() {
		// Unset the env vars
		for name, value := range oldValues {
			os.Setenv(name, value)
		}
	}()

	// Read and substitute the templates
	deployedContainers := []string{}

	// API
	contents, err := envsubst.ReadFile(filepath.Join(templatesFolder, config.ApiContainerName+templateSuffix))
	if err != nil {
		return []string{}, fmt.Errorf("error reading and substituting API container template: %w", err)
	}
	apiComposePath := filepath.Join(runtimeFolder, config.ApiContainerName+composeFileSuffix)
	err = ioutil.WriteFile(apiComposePath, contents, 0664)
	if err != nil {
		return []string{}, fmt.Errorf("could not write API container file to %s: %w", apiComposePath, err)
	}
	deployedContainers = append(deployedContainers, apiComposePath)
	deployedContainers = append(deployedContainers, filepath.Join(overrideFolder, config.ApiContainerName+composeFileSuffix))

	// Node
	contents, err = envsubst.ReadFile(filepath.Join(templatesFolder, config.NodeContainerName+templateSuffix))
	if err != nil {
		return []string{}, fmt.Errorf("error reading and substituting node container template: %w", err)
	}
	nodeComposePath := filepath.Join(runtimeFolder, config.NodeContainerName+composeFileSuffix)
	err = ioutil.WriteFile(nodeComposePath, contents, 0664)
	if err != nil {
		return []string{}, fmt.Errorf("could not write node container file to %s: %w", nodeComposePath, err)
	}
	deployedContainers = append(deployedContainers, nodeComposePath)
	deployedContainers = append(deployedContainers, filepath.Join(overrideFolder, config.NodeContainerName+composeFileSuffix))

	// Watchtower
	contents, err = envsubst.ReadFile(filepath.Join(templatesFolder, config.WatchtowerContainerName+templateSuffix))
	if err != nil {
		return []string{}, fmt.Errorf("error reading and substituting watchtower container template: %w", err)
	}
	watchtowerComposePath := filepath.Join(runtimeFolder, config.WatchtowerContainerName+composeFileSuffix)
	err = ioutil.WriteFile(watchtowerComposePath, contents, 0664)
	if err != nil {
		return []string{}, fmt.Errorf("could not write watchtower container file to %s: %w", watchtowerComposePath, err)
	}
	deployedContainers = append(deployedContainers, watchtowerComposePath)
	deployedContainers = append(deployedContainers, filepath.Join(overrideFolder, config.WatchtowerContainerName+composeFileSuffix))

	// Validator
	contents, err = envsubst.ReadFile(filepath.Join(templatesFolder, config.ValidatorContainerName+templateSuffix))
	if err != nil {
		return []string{}, fmt.Errorf("error reading and substituting validator container template: %w", err)
	}
	validatorComposePath := filepath.Join(runtimeFolder, config.ValidatorContainerName+composeFileSuffix)
	err = ioutil.WriteFile(validatorComposePath, contents, 0664)
	if err != nil {
		return []string{}, fmt.Errorf("could not write validator container file to %s: %w", validatorComposePath, err)
	}
	deployedContainers = append(deployedContainers, validatorComposePath)
	deployedContainers = append(deployedContainers, filepath.Join(overrideFolder, config.ValidatorContainerName+composeFileSuffix))

	// Check the EC mode to see if it needs to be deployed
	if cfg.ExecutionClientMode.Value.(config.Mode) == config.Mode_Local {
		contents, err = envsubst.ReadFile(filepath.Join(templatesFolder, config.Eth1ContainerName+templateSuffix))
		if err != nil {
			return []string{}, fmt.Errorf("error reading and substituting execution client container template: %w", err)
		}
		eth1ComposePath := filepath.Join(runtimeFolder, config.Eth1ContainerName+composeFileSuffix)
		err = ioutil.WriteFile(eth1ComposePath, contents, 0664)
		if err != nil {
			return []string{}, fmt.Errorf("could not write execution client container file to %s: %w", eth1ComposePath, err)
		}
		deployedContainers = append(deployedContainers, eth1ComposePath)
		deployedContainers = append(deployedContainers, filepath.Join(overrideFolder, config.Eth1ContainerName+composeFileSuffix))
	}

	// Check the Fallback EC mode
	if cfg.UseFallbackExecutionClient.Value == true && cfg.FallbackExecutionClientMode.Value.(config.Mode) == config.Mode_Local {
		contents, err = envsubst.ReadFile(filepath.Join(templatesFolder, config.Eth1FallbackContainerName+templateSuffix))
		if err != nil {
			return []string{}, fmt.Errorf("error reading and substituting fallback execution client container template: %w", err)
		}
		eth1FallbackComposePath := filepath.Join(runtimeFolder, config.Eth1FallbackContainerName+composeFileSuffix)
		err = ioutil.WriteFile(eth1FallbackComposePath, contents, 0664)
		if err != nil {
			return []string{}, fmt.Errorf("could not write fallback execution client container file to %s: %w", eth1FallbackComposePath, err)
		}
		deployedContainers = append(deployedContainers, eth1FallbackComposePath)
		deployedContainers = append(deployedContainers, filepath.Join(overrideFolder, config.Eth1FallbackContainerName+composeFileSuffix))
	}

	// Check the Consensus mode
	if cfg.ConsensusClientMode.Value.(config.Mode) == config.Mode_Local {
		contents, err = envsubst.ReadFile(filepath.Join(templatesFolder, config.Eth2ContainerName+templateSuffix))
		if err != nil {
			return []string{}, fmt.Errorf("error reading and substituting consensus client container template: %w", err)
		}
		eth2ComposePath := filepath.Join(runtimeFolder, config.Eth2ContainerName+composeFileSuffix)
		err = ioutil.WriteFile(eth2ComposePath, contents, 0664)
		if err != nil {
			return []string{}, fmt.Errorf("could not write consensus client container file to %s: %w", eth2ComposePath, err)
		}
		deployedContainers = append(deployedContainers, eth2ComposePath)
		deployedContainers = append(deployedContainers, filepath.Join(overrideFolder, config.Eth2ContainerName+composeFileSuffix))
	}

	// Check the metrics containers
	if cfg.EnableMetrics.Value == true {
		// Grafana
		contents, err = envsubst.ReadFile(filepath.Join(templatesFolder, config.GrafanaContainerName+templateSuffix))
		if err != nil {
			return []string{}, fmt.Errorf("error reading and substituting Grafana container template: %w", err)
		}
		grafanaComposePath := filepath.Join(runtimeFolder, config.GrafanaContainerName+composeFileSuffix)
		err = ioutil.WriteFile(grafanaComposePath, contents, 0664)
		if err != nil {
			return []string{}, fmt.Errorf("could not write Grafana container file to %s: %w", grafanaComposePath, err)
		}
		deployedContainers = append(deployedContainers, grafanaComposePath)
		deployedContainers = append(deployedContainers, filepath.Join(overrideFolder, config.GrafanaContainerName+composeFileSuffix))

		// Node exporter
		contents, err = envsubst.ReadFile(filepath.Join(templatesFolder, config.ExporterContainerName+templateSuffix))
		if err != nil {
			return []string{}, fmt.Errorf("error reading and substituting Node Exporter container template: %w", err)
		}
		exporterComposePath := filepath.Join(runtimeFolder, config.ExporterContainerName+composeFileSuffix)
		err = ioutil.WriteFile(exporterComposePath, contents, 0664)
		if err != nil {
			return []string{}, fmt.Errorf("could not write Node Exporter container file to %s: %w", exporterComposePath, err)
		}
		deployedContainers = append(deployedContainers, exporterComposePath)
		deployedContainers = append(deployedContainers, filepath.Join(overrideFolder, config.ExporterContainerName+composeFileSuffix))

		// Prometheus
		contents, err = envsubst.ReadFile(filepath.Join(templatesFolder, config.PrometheusContainerName+templateSuffix))
		if err != nil {
			return []string{}, fmt.Errorf("error reading and substituting Prometheus container template: %w", err)
		}
		prometheusComposePath := filepath.Join(runtimeFolder, config.PrometheusContainerName+composeFileSuffix)
		err = ioutil.WriteFile(prometheusComposePath, contents, 0664)
		if err != nil {
			return []string{}, fmt.Errorf("could not write Prometheus container file to %s: %w", prometheusComposePath, err)
		}
		deployedContainers = append(deployedContainers, prometheusComposePath)
		deployedContainers = append(deployedContainers, filepath.Join(overrideFolder, config.PrometheusContainerName+composeFileSuffix))
	}

<<<<<<< HEAD
	// Check IPFS
	if cfg.EnableIpfs.Value == true {
		contents, err = envsubst.ReadFile(filepath.Join(templatesFolder, config.IpfsContainerName+templateSuffix))
		if err != nil {
			return []string{}, fmt.Errorf("error reading and substituting IPFS container template: %w", err)
		}
		ipfsComposePath := filepath.Join(runtimeFolder, config.IpfsContainerName+composeFileSuffix)
		err = ioutil.WriteFile(ipfsComposePath, contents, 0664)
		if err != nil {
			return []string{}, fmt.Errorf("could not write IPFS container file to %s: %w", ipfsComposePath, err)
		}
		deployedContainers = append(deployedContainers, ipfsComposePath)
		deployedContainers = append(deployedContainers, filepath.Join(overrideFolder, config.IpfsContainerName+composeFileSuffix))
=======
	// Deploy the fee recipient templates
	defaultFrTemplatesFolder := filepath.Join(templatesFolder, defaultFeeRecipientDir)
	defaultFrDeploymentPath := filepath.Join(cfg.Smartnode.DataPath.Value.(string), defaultFeeRecipientDir)
	err = os.MkdirAll(defaultFrDeploymentPath, 0775)
	if err != nil {
		return []string{}, fmt.Errorf("error creating default fee recipient directory: %w", err)
	}
	for _, option := range cfg.ConsensusClient.Options {
		client := option.Value.(config.ConsensusClient)
		clientString := string(client)

		// Do the environment var substitution
		contents, err = envsubst.ReadFile(filepath.Join(defaultFrTemplatesFolder, clientString+templateSuffix))
		if err != nil {
			return []string{}, fmt.Errorf("error reading and substituting template for %s fee recipient file: %w", clientString, err)
		}

		// Write the file if it doesn't exist
		targetPath := filepath.Join(defaultFrDeploymentPath, clientString)
		_, err = os.Stat(targetPath)
		if os.IsNotExist(err) {
			err = ioutil.WriteFile(targetPath, contents, 0664)
			if err != nil {
				return []string{}, fmt.Errorf("could not write default fee recipient file for %s to %s: %w", clientString, targetPath, err)
			}
		}
>>>>>>> 6651b72e
	}

	return deployedContainers, nil

}

// Call the Rocket Pool API
func (c *Client) callAPI(args string, otherArgs ...string) ([]byte, error) {
	// Sanitize arguments
	var sanitizedArgs []string
	for _, arg := range strings.Fields(args) {
		sanitizedArg := shellescape.Quote(arg)
		sanitizedArgs = append(sanitizedArgs, sanitizedArg)
	}
	args = strings.Join(sanitizedArgs, " ")
	if len(otherArgs) > 0 {
		for _, arg := range otherArgs {
			sanitizedArg := shellescape.Quote(arg)
			args += fmt.Sprintf(" %s", sanitizedArg)
		}
	}

	// Run the command
	var cmd string
	if c.daemonPath == "" {
		containerName, err := c.getAPIContainerName()
		if err != nil {
			return []byte{}, err
		}
		cmd = fmt.Sprintf("docker exec %s %s %s %s api %s", shellescape.Quote(containerName), shellescape.Quote(APIBinPath), c.getGasOpts(), c.getCustomNonce(), args)
	} else {
		cmd = fmt.Sprintf("%s --settings %s %s %s api %s",
			c.daemonPath,
			shellescape.Quote(fmt.Sprintf("%s/%s", c.configPath, SettingsFile)),
			c.getGasOpts(),
			c.getCustomNonce(),
			args)
	}

	if c.debugPrint {
		fmt.Println("To API:")
		fmt.Println(cmd)
	}

	output, err := c.readOutput(cmd)

	if c.debugPrint {
		if output != nil {
			fmt.Println("API Out:")
			fmt.Println(string(output))
		}
		if err != nil {
			fmt.Println("API Err:")
			fmt.Println(err.Error())
		}
	}

	// Reset the gas settings after the call
	c.maxFee = c.originalMaxFee
	c.maxPrioFee = c.originalMaxPrioFee
	c.gasLimit = c.originalGasLimit

	return output, err
}

// Get the API container name
func (c *Client) getAPIContainerName() (string, error) {
	cfg, _, err := c.LoadConfig()
	if err != nil {
		return "", err
	}
	if cfg.Smartnode.ProjectName.Value == "" {
		return "", errors.New("Rocket Pool docker project name not set")
	}
	return cfg.Smartnode.ProjectName.Value.(string) + APIContainerSuffix, nil
}

// Get gas price & limit flags
func (c *Client) getGasOpts() string {
	var opts string
	opts += fmt.Sprintf("--maxFee %f ", c.maxFee)
	opts += fmt.Sprintf("--maxPrioFee %f ", c.maxPrioFee)
	opts += fmt.Sprintf("--gasLimit %d ", c.gasLimit)
	return opts
}

func (c *Client) getCustomNonce() string {
	// Set the custom nonce
	nonce := ""
	if c.customNonce != nil {
		nonce = fmt.Sprintf("--nonce %s", c.customNonce.String())
	}
	return nonce
}

// Get the first downloader available to the system
func (c *Client) getDownloader() (string, error) {

	// Check for cURL
	hasCurl, err := c.readOutput("command -v curl")
	if err == nil && len(hasCurl) > 0 {
		return "curl -sL", nil
	}

	// Check for wget
	hasWget, err := c.readOutput("command -v wget")
	if err == nil && len(hasWget) > 0 {
		return "wget -qO-", nil
	}

	// Return error
	return "", errors.New("Either cURL or wget is required to begin installation.")

}

// pipeToStdOut pipes cmdOut to stdout
// Adds to WaitGroup and calls Done
func pipeToStdOut(cmdOut io.Reader, wg *sync.WaitGroup) {
	wg.Add(1)
	defer wg.Done()

	_, err := io.Copy(os.Stdout, cmdOut)
	if err != nil {
		log.Printf("Error piping stdout: %v", err)
	}
}

// pipeToStdErr pipes cmdErr to stderr
// Adds to WaitGroup and calls Done
func pipeToStdErr(cmdErr io.Reader, wg *sync.WaitGroup) {
	wg.Add(1)
	defer wg.Done()

	_, err := io.Copy(os.Stderr, cmdErr)
	if err != nil {
		log.Printf("Error piping stderr: %v", err)
	}
}

// pipeOutput pipes cmdOut and cmdErr to stdout and stderr
// Blocks until both cmdOut and cmdErr file descriptors are closed
func pipeOutput(cmdOut, cmdErr io.Reader) {
	var wg sync.WaitGroup

	go pipeToStdOut(cmdOut, &wg)
	go pipeToStdErr(cmdErr, &wg)

	wg.Wait()
}

// Run a command and print its output
func (c *Client) printOutput(cmdText string) error {

	// Initialize command
	cmd, err := c.newCommand(cmdText)
	if err != nil {
		return err
	}
	defer cmd.Close()

	cmdOut, cmdErr, err := cmd.OutputPipes()
	if err != nil {
		return err
	}

	// Start the command
	if err := cmd.Start(); err != nil {
		return err
	}

	pipeOutput(cmdOut, cmdErr)

	// Wait for the command to exit
	return cmd.Wait()

}

// Run a command and return its output
func (c *Client) readOutput(cmdText string) ([]byte, error) {

	// Initialize command
	cmd, err := c.newCommand(cmdText)
	if err != nil {
		return []byte{}, err
	}
	defer func() {
		_ = cmd.Close()
	}()

	// Run command and return output
	return cmd.Output()

}<|MERGE_RESOLUTION|>--- conflicted
+++ resolved
@@ -1324,7 +1324,6 @@
 		deployedContainers = append(deployedContainers, filepath.Join(overrideFolder, config.PrometheusContainerName+composeFileSuffix))
 	}
 
-<<<<<<< HEAD
 	// Check IPFS
 	if cfg.EnableIpfs.Value == true {
 		contents, err = envsubst.ReadFile(filepath.Join(templatesFolder, config.IpfsContainerName+templateSuffix))
@@ -1338,7 +1337,8 @@
 		}
 		deployedContainers = append(deployedContainers, ipfsComposePath)
 		deployedContainers = append(deployedContainers, filepath.Join(overrideFolder, config.IpfsContainerName+composeFileSuffix))
-=======
+	}
+
 	// Deploy the fee recipient templates
 	defaultFrTemplatesFolder := filepath.Join(templatesFolder, defaultFeeRecipientDir)
 	defaultFrDeploymentPath := filepath.Join(cfg.Smartnode.DataPath.Value.(string), defaultFeeRecipientDir)
@@ -1365,7 +1365,6 @@
 				return []string{}, fmt.Errorf("could not write default fee recipient file for %s to %s: %w", clientString, targetPath, err)
 			}
 		}
->>>>>>> 6651b72e
 	}
 
 	return deployedContainers, nil
