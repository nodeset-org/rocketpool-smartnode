package rocketpool

import (
	"bufio"
	"errors"
	"fmt"
	"io"
	"io/ioutil"
	"log"
	"math/big"
	"net"
	"net/url"
	"os"
	"path/filepath"
	"strconv"
	"strings"
	"sync"
	"time"

	"github.com/a8m/envsubst"
	"github.com/fatih/color"
	"github.com/urfave/cli"
	"golang.org/x/crypto/ssh"

	"github.com/alessio/shellescape"
	"github.com/blang/semver/v4"
	externalip "github.com/glendc/go-external-ip"
	"github.com/mitchellh/go-homedir"
	"github.com/rocket-pool/smartnode/shared"
	"github.com/rocket-pool/smartnode/shared/services/config"
	cfgtypes "github.com/rocket-pool/smartnode/shared/types/config"
	"github.com/rocket-pool/smartnode/shared/utils/rp"
)

// Config
const (
	InstallerURL     string = "https://github.com/rocket-pool/smartnode-install/releases/download/%s/install.sh"
	UpdateTrackerURL string = "https://github.com/rocket-pool/smartnode-install/releases/download/%s/install-update-tracker.sh"

	LegacyBackupFolder       string = "old_config_backup"
	SettingsFile             string = "user-settings.yml"
	BackupSettingsFile       string = "user-settings-backup.yml"
	LegacyConfigFile         string = "config.yml"
	LegacySettingsFile       string = "settings.yml"
	PrometheusConfigTemplate string = "prometheus.tmpl"
	PrometheusFile           string = "prometheus.yml"

	APIContainerSuffix string = "_api"
	APIBinPath         string = "/go/bin/rocketpool"

	templatesDir                  string = "templates"
	overrideDir                   string = "override"
	runtimeDir                    string = "runtime"
	defaultFeeRecipientFile       string = "fr-default.tmpl"
	defaultNativeFeeRecipientFile string = "fr-default-env.tmpl"

	templateSuffix    string = ".tmpl"
	composeFileSuffix string = ".yml"

	nethermindPruneStarterCommand string = "dotnet /setup/NethermindPruneStarter/NethermindPruneStarter.dll"
	nethermindAdminUrl            string = "http://127.0.0.1:7434"

	DebugColor = color.FgYellow
)

// Get the external IP address. Try finding an IPv4 address first to:
// * Improve peer discovery and node performance
// * Avoid unnecessary container restarts caused by switching between IPv4 and IPv6
func getExternalIP() (net.IP, error) {
	// Try IPv4 first
	ip4Consensus := externalip.DefaultConsensus(nil, nil)
	ip4Consensus.UseIPProtocol(4)
	if ip, err := ip4Consensus.ExternalIP(); err == nil {
		return ip, nil
	}

	// Try IPv6 as fallback
	ip6Consensus := externalip.DefaultConsensus(nil, nil)
	ip6Consensus.UseIPProtocol(6)
	return ip6Consensus.ExternalIP()
}

// Rocket Pool client
type Client struct {
	configPath         string
	daemonPath         string
	maxFee             float64
	maxPrioFee         float64
	gasLimit           uint64
	customNonce        *big.Int
	client             *ssh.Client
	originalMaxFee     float64
	originalMaxPrioFee float64
	originalGasLimit   uint64
	debugPrint         bool
	ignoreSyncCheck    bool
	forceFallbacks     bool
}

// Create new Rocket Pool client from CLI context
func NewClientFromCtx(c *cli.Context) (*Client, error) {
	return NewClient(c.GlobalString("config-path"),
		c.GlobalString("daemon-path"),
		c.GlobalFloat64("maxFee"),
		c.GlobalFloat64("maxPrioFee"),
		c.GlobalUint64("gasLimit"),
		c.GlobalString("nonce"),
		c.GlobalBool("debug"))
}

// Create new Rocket Pool client
func NewClient(configPath string, daemonPath string, maxFee float64, maxPrioFee float64, gasLimit uint64, customNonce string, debug bool) (*Client, error) {

	// Initialize SSH client if configured for SSH
	var sshClient *ssh.Client
	var customNonceBigInt *big.Int = nil
	var success bool
	if customNonce != "" {
		customNonceBigInt, success = big.NewInt(0).SetString(customNonce, 0)
		if !success {
			return nil, fmt.Errorf("Invalid nonce: %s", customNonce)
		}
	}

	// Return client
	client := &Client{
		configPath:         os.ExpandEnv(configPath),
		daemonPath:         os.ExpandEnv(daemonPath),
		maxFee:             maxFee,
		maxPrioFee:         maxPrioFee,
		gasLimit:           gasLimit,
		originalMaxFee:     maxFee,
		originalMaxPrioFee: maxPrioFee,
		originalGasLimit:   gasLimit,
		customNonce:        customNonceBigInt,
		client:             sshClient,
		debugPrint:         debug,
		forceFallbacks:     false,
		ignoreSyncCheck:    false,
	}

	return client, nil

}

// Close client remote connection
func (c *Client) Close() {
	if c.client != nil {
		_ = c.client.Close()
	}
}

// Load the config
func (c *Client) LoadConfig() (*config.RocketPoolConfig, bool, error) {
	settingsFilePath := filepath.Join(c.configPath, SettingsFile)
	expandedPath, err := homedir.Expand(settingsFilePath)
	if err != nil {
		return nil, false, fmt.Errorf("error expanding settings file path: %w", err)
	}

	cfg, err := rp.LoadConfigFromFile(expandedPath)
	if err != nil {
		return nil, false, err
	}

	isNew := false
	if cfg == nil {
		cfg = config.NewRocketPoolConfig(c.configPath, c.daemonPath != "")
		isNew = true
	}
	return cfg, isNew, nil
}

// Load the backup config
func (c *Client) LoadBackupConfig() (*config.RocketPoolConfig, error) {
	settingsFilePath := filepath.Join(c.configPath, BackupSettingsFile)
	expandedPath, err := homedir.Expand(settingsFilePath)
	if err != nil {
		return nil, fmt.Errorf("error expanding backup settings file path: %w", err)
	}

	return rp.LoadConfigFromFile(expandedPath)
}

// Save the config
func (c *Client) SaveConfig(cfg *config.RocketPoolConfig) error {
	settingsFilePath := filepath.Join(c.configPath, SettingsFile)
	expandedPath, err := homedir.Expand(settingsFilePath)
	if err != nil {
		return err
	}
	return rp.SaveConfig(cfg, expandedPath)
}

// Remove the upgrade flag file
func (c *Client) RemoveUpgradeFlagFile() error {
	expandedPath, err := homedir.Expand(c.configPath)
	if err != nil {
		return err
	}
	return rp.RemoveUpgradeFlagFile(expandedPath)
}

// Returns whether or not this is the first run of the configurator since a previous installation
func (c *Client) IsFirstRun() (bool, error) {
	expandedPath, err := homedir.Expand(c.configPath)
	if err != nil {
		return false, fmt.Errorf("error expanding settings file path: %w", err)
	}
	return rp.IsFirstRun(expandedPath), nil
}

// Load the legacy config if one exists
func (c *Client) LoadLegacyConfigFromBackup() (*config.RocketPoolConfig, error) {
	// Check if the backup config file exists
	configPath, err := homedir.Expand(filepath.Join(c.configPath, LegacyBackupFolder, LegacyConfigFile))
	if err != nil {
		return nil, fmt.Errorf("Error expanding legacy config file path: %w", err)
	}
	_, err = os.Stat(configPath)
	if os.IsNotExist(err) {
		return nil, nil
	}

	// The backup config file exists, try loading the settings file
	settingsPath, err := homedir.Expand(filepath.Join(c.configPath, LegacyBackupFolder, LegacySettingsFile))
	if err != nil {
		return nil, fmt.Errorf("Error expanding legacy settings file path: %w", err)
	}
	_, err = os.Stat(settingsPath)
	if os.IsNotExist(err) {
		return nil, fmt.Errorf("Found a legacy config.yml file in the backup directory but not a legacy settings.yml file.")
	}

	// Migrate the old config to a new one
	newCfg, err := c.MigrateLegacyConfig(configPath, settingsPath)
	if err != nil {
		return nil, fmt.Errorf("Error migrating legacy config from a previous installation: %w", err)
	}
	return newCfg, nil
}

// Load the Prometheus template, do an environment variable substitution, and save it
func (c *Client) UpdatePrometheusConfiguration(settings map[string]string) error {
	prometheusTemplatePath, err := homedir.Expand(fmt.Sprintf("%s/%s", c.configPath, PrometheusConfigTemplate))
	if err != nil {
		return fmt.Errorf("Error expanding Prometheus template path: %w", err)
	}

	prometheusConfigPath, err := homedir.Expand(fmt.Sprintf("%s/%s", c.configPath, PrometheusFile))
	if err != nil {
		return fmt.Errorf("Error expanding Prometheus config file path: %w", err)
	}

	// Set the environment variables defined in the user settings for metrics
	oldValues := map[string]string{}
	for varName, varValue := range settings {
		oldValues[varName] = os.Getenv(varName)
		os.Setenv(varName, varValue)
	}

	// Read and substitute the template
	contents, err := envsubst.ReadFile(prometheusTemplatePath)
	if err != nil {
		return fmt.Errorf("Error reading and substituting Prometheus configuration template: %w", err)
	}

	// Unset the env vars
	for name, value := range oldValues {
		os.Setenv(name, value)
	}

	// Write the actual Prometheus config file
	err = ioutil.WriteFile(prometheusConfigPath, contents, 0664)
	if err != nil {
		return fmt.Errorf("Could not write Prometheus config file to %s: %w", shellescape.Quote(prometheusConfigPath), err)
	}
	err = os.Chmod(prometheusConfigPath, 0664)
	if err != nil {
		return fmt.Errorf("Could not set Prometheus config file permissions: %w", shellescape.Quote(prometheusConfigPath), err)
	}

	return nil
}

// Migrate a legacy configuration (pre-v1.3) to a modern post-v1.3 one
func (c *Client) MigrateLegacyConfig(legacyConfigFilePath string, legacySettingsFilePath string) (*config.RocketPoolConfig, error) {

	// Check if the files exist
	_, err := os.Stat(legacyConfigFilePath)
	if os.IsNotExist(err) {
		return nil, fmt.Errorf("Legacy configuration file [%s] does not exist or is not accessible.", legacyConfigFilePath)
	}
	_, err = os.Stat(legacySettingsFilePath)
	if os.IsNotExist(err) {
		return nil, fmt.Errorf("Legacy settings file [%s] does not exist or is not accessible.", legacySettingsFilePath)
	}

	// Load the legacy config
	isNative := (c.daemonPath != "")
	legacyCfg, err := c.LoadMergedConfig_Legacy(legacyConfigFilePath, legacySettingsFilePath)
	if err != nil {
		return nil, fmt.Errorf("error loading legacy configuration: %w", err)
	}
	cfg := config.NewRocketPoolConfig(c.configPath, isNative)

	// Do the conversion

	// Network
	chainID := legacyCfg.Chains.Eth1.ChainID
	var network cfgtypes.Network
	switch chainID {
	case "1":
		network = cfgtypes.Network_Mainnet
	case "5":
		network = cfgtypes.Network_Prater
	default:
		return nil, fmt.Errorf("legacy config had an unknown chain ID [%s]", chainID)
	}
	cfg.Smartnode.Network.Value = network

	// Migrate the EC
	err = c.migrateProviderInfo(legacyCfg.Chains.Eth1.Provider, legacyCfg.Chains.Eth1.WsProvider, "eth1", &cfg.ExecutionClientMode, &cfg.ExecutionCommon.HttpPort, &cfg.ExecutionCommon.WsPort, &cfg.ExternalExecution.HttpUrl, &cfg.ExternalExecution.WsUrl)
	if err != nil {
		return nil, fmt.Errorf("error migrating eth1 provider info: %w", err)
	}

	err = c.migrateEcSelection(legacyCfg.Chains.Eth1.Client.Selected, &cfg.ExecutionClient, &cfg.ExecutionClientMode)
	if err != nil {
		return nil, fmt.Errorf("error migrating eth1 client selection: %w", err)
	}

	err = c.migrateEth1Params(legacyCfg.Chains.Eth1.Client.Selected, network, legacyCfg.Chains.Eth1.Client.Params, cfg.ExecutionCommon, cfg.Geth, cfg.ExternalExecution)
	if err != nil {
		return nil, fmt.Errorf("error migrating eth1 params: %w", err)
	}

	// Disable fallback migration which didn't exist in the same sense with v1.2.x
	cfg.UseFallbackClients.Value = false

	// Migrate the CC
	ccProvider := legacyCfg.Chains.Eth2.Provider
	ccMode, ccPort, err := c.getLegacyProviderInfo(ccProvider, "eth2")
	if err != nil {
		return nil, fmt.Errorf("error migrating eth2 provider info: %w", err)
	}
	cfg.ConsensusClientMode.Value = ccMode

	selectedCC := legacyCfg.Chains.Eth2.Client.Selected
	if ccMode == cfgtypes.Mode_Local {
		err = c.migrateCcSelection(selectedCC, &cfg.ConsensusClient)
		if err != nil {
			return nil, fmt.Errorf("error migrating local eth2 client selection: %w", err)
		}
		cfg.ConsensusCommon.ApiPort.Value = ccPort
	} else {
		err = c.migrateCcSelection(selectedCC, &cfg.ExternalConsensusClient)
		if err != nil {
			return nil, fmt.Errorf("error migrating external eth2 client selection: %w", err)
		}
		cfg.ExternalLighthouse.HttpUrl.Value = ccProvider
		cfg.ExternalPrysm.HttpUrl.Value = ccProvider
		cfg.ExternalTeku.HttpUrl.Value = ccProvider
	}

	for _, param := range legacyCfg.Chains.Eth2.Client.Params {
		switch param.Env {
		case "CUSTOM_GRAFFITI":
			cfg.ConsensusCommon.Graffiti.Value = param.Value
			cfg.ExternalLighthouse.Graffiti.Value = param.Value
			cfg.ExternalPrysm.Graffiti.Value = param.Value
			cfg.ExternalTeku.Graffiti.Value = param.Value
		case "ETH2_MAX_PEERS":
			switch cfg.ConsensusClient.Value.(cfgtypes.ConsensusClient) {
			case cfgtypes.ConsensusClient_Lighthouse:
				convertUintParam(param, &cfg.Lighthouse.MaxPeers, network, 16)
			case cfgtypes.ConsensusClient_Nimbus:
				convertUintParam(param, &cfg.Nimbus.MaxPeers, network, 16)
			case cfgtypes.ConsensusClient_Prysm:
				convertUintParam(param, &cfg.Prysm.MaxPeers, network, 16)
			case cfgtypes.ConsensusClient_Teku:
				convertUintParam(param, &cfg.Teku.MaxPeers, network, 16)
			}
		case "ETH2_P2P_PORT":
			convertUintParam(param, &cfg.ConsensusCommon.P2pPort, network, 16)
		case "ETH2_CHECKPOINT_SYNC_URL":
			cfg.ConsensusCommon.CheckpointSyncProvider.Value = param.Value
		case "ETH2_DOPPELGANGER_DETECTION":
			if param.Value == "y" {
				cfg.ConsensusCommon.DoppelgangerDetection.Value = true
				cfg.ExternalLighthouse.DoppelgangerDetection.Value = true
				cfg.ExternalPrysm.DoppelgangerDetection.Value = true
			} else {
				cfg.ConsensusCommon.DoppelgangerDetection.Value = false
				cfg.ExternalLighthouse.DoppelgangerDetection.Value = false
				cfg.ExternalPrysm.DoppelgangerDetection.Value = false
			}
		case "ETH2_RPC_PORT":
			convertUintParam(param, &cfg.Prysm.RpcPort, network, 16)
			port := cfg.Prysm.RpcPort.Value.(uint16)
			cfg.Prysm.RpcPort.Value = uint16(port)
			externalPrysmUrl := strings.Replace(ccProvider, fmt.Sprintf(":%d", ccPort), fmt.Sprintf(":%d", port), 1)
			cfg.ExternalPrysm.JsonRpcUrl.Value = externalPrysmUrl
		}
	}

	// Migrate metrics
	cfg.EnableMetrics.Value = legacyCfg.Metrics.Enabled
	for _, param := range legacyCfg.Metrics.Settings {
		switch param.Env {
		case "ETH2_METRICS_PORT":
			convertUintParam(param, &cfg.BnMetricsPort, network, 16)
		case "VALIDATOR_METRICS_PORT":
			convertUintParam(param, &cfg.VcMetricsPort, network, 16)
		case "NODE_METRICS_PORT":
			convertUintParam(param, &cfg.NodeMetricsPort, network, 16)
		case "EXPORTER_METRICS_PORT":
			convertUintParam(param, &cfg.ExporterMetricsPort, network, 16)
		case "WATCHTOWER_METRICS_PORT":
			convertUintParam(param, &cfg.WatchtowerMetricsPort, network, 16)
		case "PROMETHEUS_PORT":
			convertUintParam(param, &cfg.Prometheus.Port, network, 16)
		case "GRAFANA_PORT":
			convertUintParam(param, &cfg.Grafana.Port, network, 16)
		}
	}

	// Top-level parameters
	cfg.ReconnectDelay.Value = legacyCfg.Chains.Eth1.ReconnectDelay
	if cfg.ReconnectDelay.Value == "" {
		cfg.ReconnectDelay.Value = cfg.ReconnectDelay.Default[cfgtypes.Network_All]
	}

	// Smartnode settings
	cfg.Smartnode.ProjectName.Value = legacyCfg.Smartnode.ProjectName
	cfg.Smartnode.ManualMaxFee.Value = legacyCfg.Smartnode.MaxFee
	cfg.Smartnode.PriorityFee.Value = legacyCfg.Smartnode.MaxPriorityFee
	cfg.Smartnode.RplClaimGasThreshold.Value = legacyCfg.Smartnode.RplClaimGasThreshold
	cfg.Smartnode.MinipoolStakeGasThreshold.Value = legacyCfg.Smartnode.MinipoolStakeGasThreshold

	// Docker images
	for _, option := range legacyCfg.Chains.Eth1.Client.Options {
		if option.ID == "geth" {
			cfg.Geth.ContainerTag.Value = option.Image
		}
	}
	for _, option := range legacyCfg.Chains.Eth2.Client.Options {
		switch option.ID {
		case "lighthouse":
			cfg.Lighthouse.ContainerTag.Value = option.Image
			cfg.ExternalLighthouse.ContainerTag.Value = option.Image
		case "nimbus":
			cfg.Nimbus.ContainerTag.Value = option.Image
		case "prysm":
			cfg.Prysm.BnContainerTag.Value = option.BeaconImage
			cfg.Prysm.VcContainerTag.Value = option.ValidatorImage
			cfg.ExternalPrysm.ContainerTag.Value = option.ValidatorImage
		case "teku":
			cfg.Teku.ContainerTag.Value = option.Image
			cfg.ExternalTeku.ContainerTag.Value = option.Image
		}
	}

	// Handle native mode
	cfg.Native.EcHttpUrl.Value = legacyCfg.Chains.Eth1.Provider
	cfg.Native.CcHttpUrl.Value = legacyCfg.Chains.Eth2.Provider
	c.migrateCcSelection(legacyCfg.Chains.Eth2.Client.Selected, &cfg.Native.ConsensusClient)
	cfg.Native.ValidatorRestartCommand.Value = legacyCfg.Smartnode.ValidatorRestartCommand
	cfg.Smartnode.DataPath.Value = filepath.Join(c.configPath, "data")

	return cfg, nil

}

// Install the Rocket Pool service
func (c *Client) InstallService(verbose, noDeps bool, network, version, path string, dataPath string) error {

	// Get installation script downloader type
	downloader, err := c.getDownloader()
	if err != nil {
		return err
	}

	// Get installation script flags
	flags := []string{
		"-n", fmt.Sprintf("%s", shellescape.Quote(network)),
		"-v", fmt.Sprintf("%s", shellescape.Quote(version)),
	}
	if path != "" {
		flags = append(flags, fmt.Sprintf("-p %s", shellescape.Quote(path)))
	}
	if noDeps {
		flags = append(flags, "-d")
	}
	if dataPath != "" {
		flags = append(flags, fmt.Sprintf("-u %s", dataPath))
	}

	// Initialize installation command
	cmd, err := c.newCommand(fmt.Sprintf("%s %s | sh -s -- %s", downloader, fmt.Sprintf(InstallerURL, version), strings.Join(flags, " ")))
	if err != nil {
		return err
	}
	defer func() {
		_ = cmd.Close()
	}()

	// Get command output pipes
	cmdOut, err := cmd.StdoutPipe()
	if err != nil {
		return err
	}
	cmdErr, err := cmd.StderrPipe()
	if err != nil {
		return err
	}

	// Print progress from stdout
	go (func() {
		scanner := bufio.NewScanner(cmdOut)
		for scanner.Scan() {
			fmt.Println(scanner.Text())
		}
	})()

	// Read command & error output from stderr; render in verbose mode
	var errMessage string
	go (func() {
		c := color.New(DebugColor)
		scanner := bufio.NewScanner(cmdErr)
		for scanner.Scan() {
			errMessage = scanner.Text()
			if verbose {
				_, _ = c.Println(scanner.Text())
			}
		}
	})()

	// Run command and return error output
	err = cmd.Run()
	if err != nil {
		return fmt.Errorf("Could not install Rocket Pool service: %s", errMessage)
	}
	return nil

}

// Install the update tracker
func (c *Client) InstallUpdateTracker(verbose bool, version string) error {

	// Get installation script downloader type
	downloader, err := c.getDownloader()
	if err != nil {
		return err
	}

	// Get installation script flags
	flags := []string{
		"-v", fmt.Sprintf("%s", shellescape.Quote(version)),
	}

	// Initialize installation command
	cmd, err := c.newCommand(fmt.Sprintf("%s %s | sh -s -- %s", downloader, fmt.Sprintf(UpdateTrackerURL, version), strings.Join(flags, " ")))
	if err != nil {
		return err
	}
	defer func() {
		_ = cmd.Close()
	}()

	// Get command output pipes
	cmdOut, err := cmd.StdoutPipe()
	if err != nil {
		return err
	}
	cmdErr, err := cmd.StderrPipe()
	if err != nil {
		return err
	}

	// Print progress from stdout
	go (func() {
		scanner := bufio.NewScanner(cmdOut)
		for scanner.Scan() {
			fmt.Println(scanner.Text())
		}
	})()

	// Read command & error output from stderr; render in verbose mode
	var errMessage string
	go (func() {
		c := color.New(DebugColor)
		scanner := bufio.NewScanner(cmdErr)
		for scanner.Scan() {
			errMessage = scanner.Text()
			if verbose {
				_, _ = c.Println(scanner.Text())
			}
		}
	})()

	// Run command and return error output
	err = cmd.Run()
	if err != nil {
		return fmt.Errorf("Could not install Rocket Pool update tracker: %s", errMessage)
	}
	return nil

}

// Start the Rocket Pool service
func (c *Client) StartService(composeFiles []string) error {

	// Start the API container first
	cmd, err := c.compose([]string{}, "up -d")
	if err != nil {
		return fmt.Errorf("error creating compose command for API container: %w", err)
	}
	err = c.printOutput(cmd)
	if err != nil {
		return fmt.Errorf("error starting API container: %w", err)
	}

	// Start all of the containers
	cmd, err = c.compose(composeFiles, "up -d --remove-orphans")
	if err != nil {
		return err
	}
	return c.printOutput(cmd)
}

// Pause the Rocket Pool service
func (c *Client) PauseService(composeFiles []string) error {
	cmd, err := c.compose(composeFiles, "stop")
	if err != nil {
		return err
	}
	return c.printOutput(cmd)
}

// Stop the Rocket Pool service
func (c *Client) StopService(composeFiles []string) error {
	cmd, err := c.compose(composeFiles, "down -v")
	if err != nil {
		return err
	}
	return c.printOutput(cmd)
}

// Print the Rocket Pool service status
func (c *Client) PrintServiceStatus(composeFiles []string) error {
	cmd, err := c.compose(composeFiles, "ps")
	if err != nil {
		return err
	}
	return c.printOutput(cmd)
}

// Print the Rocket Pool service logs
func (c *Client) PrintServiceLogs(composeFiles []string, tail string, serviceNames ...string) error {
	sanitizedStrings := make([]string, len(serviceNames))
	for i, serviceName := range serviceNames {
		sanitizedStrings[i] = fmt.Sprintf("%s", shellescape.Quote(serviceName))
	}
	cmd, err := c.compose(composeFiles, fmt.Sprintf("logs -f --tail %s %s", shellescape.Quote(tail), strings.Join(sanitizedStrings, " ")))
	if err != nil {
		return err
	}
	return c.printOutput(cmd)
}

// Print the Rocket Pool service stats
func (c *Client) PrintServiceStats(composeFiles []string) error {

	// Get service container IDs
	cmd, err := c.compose(composeFiles, "ps -q")
	if err != nil {
		return err
	}
	containers, err := c.readOutput(cmd)
	if err != nil {
		return err
	}
	containerIds := strings.Split(strings.TrimSpace(string(containers)), "\n")

	// Print stats
	return c.printOutput(fmt.Sprintf("docker stats %s", strings.Join(containerIds, " ")))

}

// Print the Rocket Pool service compose config
func (c *Client) PrintServiceCompose(composeFiles []string) error {
	cmd, err := c.compose(composeFiles, "config")
	if err != nil {
		return err
	}
	return c.printOutput(cmd)
}

// Get the Rocket Pool service version
func (c *Client) GetServiceVersion() (string, error) {

	// Get service container version output
	var cmd string
	if c.daemonPath == "" {
		containerName, err := c.getAPIContainerName()
		if err != nil {
			return "", err
		}
		cmd = fmt.Sprintf("docker exec %s %s --version", shellescape.Quote(containerName), shellescape.Quote(APIBinPath))
	} else {
		cmd = fmt.Sprintf("%s --version", shellescape.Quote(c.daemonPath))
	}
	versionBytes, err := c.readOutput(cmd)
	if err != nil {
		return "", fmt.Errorf("Could not get Rocket Pool service version: %w", err)
	}

	// Get the version string
	outputString := string(versionBytes)
	elements := strings.Fields(outputString) // Split on whitespace
	if len(elements) < 1 {
		return "", fmt.Errorf("Could not parse Rocket Pool service version number from output '%s'", outputString)
	}
	versionString := elements[len(elements)-1]

	// Make sure it's a semantic version
	version, err := semver.Make(versionString)
	if err != nil {
		return "", fmt.Errorf("Could not parse Rocket Pool service version number from output '%s': %w", outputString, err)
	}

	// Return the parsed semantic version (extra safety)
	return version.String(), nil

}

// Increments the custom nonce parameter.
// This is used for calls that involve multiple transactions, so they don't all have the same nonce.
func (c *Client) IncrementCustomNonce() {
	c.customNonce.Add(c.customNonce, big.NewInt(1))
}

// Get the current Docker image used by the given container
func (c *Client) GetDockerImage(container string) (string, error) {

	cmd := fmt.Sprintf("docker container inspect --format={{.Config.Image}} %s", container)
	image, err := c.readOutput(cmd)
	if err != nil {
		return "", err
	}

	return strings.TrimSpace(string(image)), nil

}

// Get the current Docker image used by the given container
func (c *Client) GetDockerStatus(container string) (string, error) {

	cmd := fmt.Sprintf("docker container inspect --format={{.State.Status}} %s", container)
	status, err := c.readOutput(cmd)
	if err != nil {
		return "", err
	}

	return strings.TrimSpace(string(status)), nil

}

// Get the time that the given container shut down
func (c *Client) GetDockerContainerShutdownTime(container string) (time.Time, error) {

	cmd := fmt.Sprintf("docker container inspect --format={{.State.FinishedAt}} %s", container)
	finishTimeBytes, err := c.readOutput(cmd)
	if err != nil {
		return time.Time{}, err
	}

	finishTime, err := time.Parse(time.RFC3339, strings.TrimSpace(string(finishTimeBytes)))
	if err != nil {
		return time.Time{}, fmt.Errorf("Error parsing validator container exit time [%s]: %w", string(finishTimeBytes), err)
	}

	return finishTime, nil

}

// Shut down a container
func (c *Client) StopContainer(container string) (string, error) {

	cmd := fmt.Sprintf("docker stop %s", container)
	output, err := c.readOutput(cmd)
	if err != nil {
		return "", err
	}
	return strings.TrimSpace(string(output)), nil

}

// Start a container
func (c *Client) StartContainer(container string) (string, error) {

	cmd := fmt.Sprintf("docker start %s", container)
	output, err := c.readOutput(cmd)
	if err != nil {
		return "", err
	}
	return strings.TrimSpace(string(output)), nil

}

// Restart a container
func (c *Client) RestartContainer(container string) (string, error) {

	cmd := fmt.Sprintf("docker restart %s", container)
	output, err := c.readOutput(cmd)
	if err != nil {
		return "", err
	}
	return strings.TrimSpace(string(output)), nil

}

// Deletes a container
func (c *Client) RemoveContainer(container string) (string, error) {

	cmd := fmt.Sprintf("docker rm %s", container)
	output, err := c.readOutput(cmd)
	if err != nil {
		return "", err
	}
	return strings.TrimSpace(string(output)), nil

}

// Deletes a container
func (c *Client) DeleteVolume(volume string) (string, error) {

	cmd := fmt.Sprintf("docker volume rm %s", volume)
	output, err := c.readOutput(cmd)
	if err != nil {
		return "", err
	}
	return strings.TrimSpace(string(output)), nil

}

// Gets the absolute file path of the client volume
func (c *Client) GetClientVolumeSource(container string, volumeTarget string) (string, error) {

	cmd := fmt.Sprintf("docker container inspect --format='{{range .Mounts}}{{if eq \"%s\" .Destination}}{{.Source}}{{end}}{{end}}' %s", volumeTarget, container)
	output, err := c.readOutput(cmd)
	if err != nil {
		return "", err
	}
	return strings.TrimSpace(string(output)), nil
}

// Gets the name of the client volume
func (c *Client) GetClientVolumeName(container string, volumeTarget string) (string, error) {

	cmd := fmt.Sprintf("docker container inspect --format='{{range .Mounts}}{{if eq \"%s\" .Destination}}{{.Name}}{{end}}{{end}}' %s", volumeTarget, container)
	output, err := c.readOutput(cmd)
	if err != nil {
		return "", err
	}
	return strings.TrimSpace(string(output)), nil
}

// Gets the disk usage of the given volume
func (c *Client) GetVolumeSize(volumeName string) (string, error) {

	cmd := fmt.Sprintf("docker system df -v --format='{{range .Volumes}}{{if eq \"%s\" .Name}}{{.Size}}{{end}}{{end}}'", volumeName)
	output, err := c.readOutput(cmd)
	if err != nil {
		return "", err
	}
	return strings.TrimSpace(string(output)), nil
}

// Runs the prune provisioner
func (c *Client) RunPruneProvisioner(container string, volume string, image string) error {

	// Run the prune provisioner
	cmd := fmt.Sprintf("docker run --rm --name %s -v %s:/ethclient %s", container, volume, image)
	output, err := c.readOutput(cmd)
	if err != nil {
		return err
	}

	outputString := strings.TrimSpace(string(output))
	if outputString != "" {
		return fmt.Errorf("Unexpected output running the prune provisioner: %s", outputString)
	}

	return nil

}

// Runs the prune provisioner
func (c *Client) RunNethermindPruneStarter(container string) error {
	cmd := fmt.Sprintf("docker exec %s %s %s", container, nethermindPruneStarterCommand, nethermindAdminUrl)
	err := c.printOutput(cmd)
	if err != nil {
		return err
	}
	return nil
}

// Runs the EC migrator
func (c *Client) RunEcMigrator(container string, volume string, targetDir string, mode string, image string) error {
	cmd := fmt.Sprintf("docker run --rm --name %s -v %s:/ethclient -v %s:/mnt/external -e EC_MIGRATE_MODE='%s' %s", container, volume, targetDir, mode, image)
	err := c.printOutput(cmd)
	if err != nil {
		return err
	}

	return nil
}

// Gets the size of the target directory via the EC migrator for importing, which should have the same permissions as exporting
func (c *Client) GetDirSizeViaEcMigrator(container string, targetDir string, image string) (uint64, error) {
	cmd := fmt.Sprintf("docker run --rm --name %s -v %s:/mnt/external -e OPERATION='size' %s", container, targetDir, image)
	output, err := c.readOutput(cmd)
	if err != nil {
		return 0, fmt.Errorf("Error getting source directory size: %w", err)
	}

	trimmedOutput := strings.TrimRight(string(output), "\n")
	dirSize, err := strconv.ParseUint(trimmedOutput, 0, 64)
	if err != nil {
		return 0, fmt.Errorf("Error parsing directory size output [%s]: %w", trimmedOutput, err)
	}

	return dirSize, nil
}

// Get the gas settings
func (c *Client) GetGasSettings() (float64, float64, uint64) {
	return c.maxFee, c.maxPrioFee, c.gasLimit
}

// Get the gas fees
func (c *Client) AssignGasSettings(maxFee float64, maxPrioFee float64, gasLimit uint64) {
	c.maxFee = maxFee
	c.maxPrioFee = maxPrioFee
	c.gasLimit = gasLimit
}

// Set the flags for ignoring EC and CC sync checks and forcing fallbacks to prevent unnecessary duplication of effort by the API during CLI commands
func (c *Client) SetClientStatusFlags(ignoreSyncCheck bool, forceFallbacks bool) {
	c.ignoreSyncCheck = ignoreSyncCheck
	c.forceFallbacks = forceFallbacks
}

// Get the provider mode and port from a legacy config's provider URL
func (c *Client) migrateProviderInfo(provider string, wsProvider string, localHostname string, clientMode *cfgtypes.Parameter, httpPortParam *cfgtypes.Parameter, wsPortParam *cfgtypes.Parameter, externalHttpUrlParam *cfgtypes.Parameter, externalWsUrlParam *cfgtypes.Parameter) error {

	// Get HTTP provider
	mode, port, err := c.getLegacyProviderInfo(provider, localHostname)
	if err != nil {
		return fmt.Errorf("error parsing %s provider: %w", localHostname, err)
	}

	// Set the mode, provider, port, and/or URL
	clientMode.Value = mode
	if mode == cfgtypes.Mode_Local {
		httpPortParam.Value = port
	} else {
		externalHttpUrlParam.Value = provider
	}

	// Get the websocket provider
	if wsProvider != "" {
		_, wsPort, err := c.getLegacyProviderInfo(wsProvider, localHostname)
		if err != nil {
			return fmt.Errorf("error parsing %s websocket provider: %w", localHostname, err)
		}
		if mode == cfgtypes.Mode_Local {
			wsPortParam.Value = wsPort
		} else {
			externalWsUrlParam.Value = wsProvider
		}
	}

	return nil

}

// Get the provider mode and port from a legacy config's provider URL
func (c *Client) getLegacyProviderInfo(provider string, localHostname string) (cfgtypes.Mode, uint16, error) {

	providerUrl, err := url.Parse(provider)
	if err != nil {
		return cfgtypes.Mode_Unknown, 0, fmt.Errorf("error parsing %s provider: %w", localHostname, err)
	}

	var mode cfgtypes.Mode
	if providerUrl.Hostname() == localHostname {
		// This is Docker mode
		mode = cfgtypes.Mode_Local
	} else {
		// This is Hybrid mode
		mode = cfgtypes.Mode_External
	}

	var port uint16
	portString := providerUrl.Port()
	if portString == "" {
		switch providerUrl.Scheme {
		case "http", "ws":
			port = 80
		case "https", "wss":
			port = 443
		default:
			return cfgtypes.Mode_Unknown, 0, fmt.Errorf("provider [%s] doesn't provide port info and it can't be inferred from the scheme", provider)
		}
	} else {
		parsedPort, err := strconv.ParseUint(portString, 0, 16)
		if err != nil {
			return cfgtypes.Mode_Unknown, 0, fmt.Errorf("invalid port [%s] in %s provider [%s]", portString, localHostname, provider)
		}
		port = uint16(parsedPort)
	}

	return mode, port, nil

}

// Sets a modern config's selected EC / mode based on a legacy config
func (c *Client) migrateEcSelection(legacySelectedClient string, ecParam *cfgtypes.Parameter, ecModeParam *cfgtypes.Parameter) error {
	// EC selection
	switch legacySelectedClient {
	case "geth":
		ecParam.Value = cfgtypes.ExecutionClient_Geth
	case "infura":
		ecParam.Value = cfgtypes.ExecutionClient_Geth
	case "pocket":
		ecParam.Value = cfgtypes.ExecutionClient_Geth
	case "custom":
		ecModeParam.Value = cfgtypes.Mode_External
	case "":
		break
	default:
		return fmt.Errorf("unknown eth1 client [%s]", legacySelectedClient)
	}

	return nil
}

// Sets a modern config's selected CC / mode based on a legacy config
func (c *Client) migrateCcSelection(legacySelectedClient string, ccParam *cfgtypes.Parameter) error {
	// CC selection
	switch legacySelectedClient {
	case "lighthouse":
		ccParam.Value = cfgtypes.ConsensusClient_Lighthouse
	case "nimbus":
		ccParam.Value = cfgtypes.ConsensusClient_Nimbus
	case "prysm":
		ccParam.Value = cfgtypes.ConsensusClient_Prysm
	case "teku":
		ccParam.Value = cfgtypes.ConsensusClient_Teku
	default:
		return fmt.Errorf("unknown eth2 client [%s]", legacySelectedClient)
	}

	return nil
}

// Migrates the parameters from a legacy eth1 config to a modern one
func (c *Client) migrateEth1Params(client string, network cfgtypes.Network, params []config.UserParam, ecCommon *config.ExecutionCommonConfig, geth *config.GethConfig, externalEc *config.ExternalExecutionConfig) error {
	for _, param := range params {
		switch param.Env {
		case "ETHSTATS_LABEL":
			if ecCommon != nil {
				ecCommon.EthstatsLabel.Value = param.Value
			}
		case "ETHSTATS_LOGIN":
			if ecCommon != nil {
				ecCommon.EthstatsLogin.Value = param.Value
			}
		case "GETH_CACHE_SIZE":
			if geth != nil {
				convertUintParam(param, &geth.CacheSize, network, 0)
			}
		case "GETH_MAX_PEERS":
			if geth != nil {
				convertUintParam(param, &geth.MaxPeers, network, 16)
			}
		case "ETH1_P2P_PORT":
			if ecCommon != nil {
				convertUintParam(param, &ecCommon.P2pPort, network, 16)
			}
		case "HTTP_PROVIDER_URL":
			if client == "custom" {
				externalEc.HttpUrl.Value = param.Value
			}
		case "WS_PROVIDER_URL":
			if client == "custom" {
				externalEc.WsUrl.Value = param.Value
			}
		}
	}

	return nil
}

// Stores a legacy parameter's value in a new parameter, replacing blank values with the appropriate default.
func convertUintParam(oldParam config.UserParam, newParam *cfgtypes.Parameter, network cfgtypes.Network, bitsize int) error {
	if newParam == nil {
		return nil
	}

	if oldParam.Value == "" {
		valIface, err := newParam.GetDefault(network)
		if err != nil {
			return fmt.Errorf("failed to get default for param [%s] on network [%v]: %w", newParam.ID, network, err)
		}
		newParam.Value = valIface
	} else {
		value, err := strconv.ParseUint(oldParam.Value, 0, bitsize)
		if err != nil {
			return fmt.Errorf("invalid legacy setting [%s] for param [%s]: %w", oldParam.Value, newParam.ID, err)
		}
		switch bitsize {
		case 0:
			newParam.Value = uint(value)
		case 16:
			newParam.Value = uint16(value)
		case 32:
			newParam.Value = uint32(value)
		case 64:
			newParam.Value = value
		default:
			return fmt.Errorf("unexpected bitsize %d", bitsize)
		}
	}

	return nil
}

// Build a docker-compose command
func (c *Client) compose(composeFiles []string, args string) (string, error) {

	// Cancel if running in non-docker mode
	if c.daemonPath != "" {
		return "", errors.New("command unavailable in Native Mode (with '--daemon-path' option specified)")
	}

	// Get the expanded config path
	expandedConfigPath, err := homedir.Expand(c.configPath)
	if err != nil {
		return "", err
	}

	// Load config
	cfg, isNew, err := c.LoadConfig()
	if err != nil {
		return "", err
	}

	if isNew {
		return "", fmt.Errorf("Settings file not found. Please run `rocketpool service config` to set up your Smartnode before starting it.")
	}

	// Check config
	if cfg.ExecutionClientMode.Value.(cfgtypes.Mode) == cfgtypes.Mode_Unknown {
		return "", fmt.Errorf("You haven't selected local or external mode for your Execution (ETH1) client.\nPlease run 'rocketpool service config' before running this command.")
	} else if cfg.ExecutionClientMode.Value.(cfgtypes.Mode) == cfgtypes.Mode_Local && cfg.ExecutionClient.Value.(cfgtypes.ExecutionClient) == cfgtypes.ExecutionClient_Unknown {
		return "", errors.New("No Execution (ETH1) client selected. Please run 'rocketpool service config' before running this command.")
	}
	if cfg.ConsensusClientMode.Value.(cfgtypes.Mode) == cfgtypes.Mode_Unknown {
		return "", fmt.Errorf("You haven't selected local or external mode for your Consensus (ETH2) client.\nPlease run 'rocketpool service config' before running this command.")
	} else if cfg.ConsensusClientMode.Value.(cfgtypes.Mode) == cfgtypes.Mode_Local && cfg.ConsensusClient.Value.(cfgtypes.ConsensusClient) == cfgtypes.ConsensusClient_Unknown {
		return "", errors.New("No Consensus (ETH2) client selected. Please run 'rocketpool service config' before running this command.")
	}

	// Get the external IP address
	var externalIP string
	ip, err := getExternalIP()
	if err != nil {
		fmt.Println("Warning: couldn't get external IP address; if you're using Nimbus or Besu, it may have trouble finding peers:")
		fmt.Println(err.Error())
	} else {
		if ip.To4() == nil {
			fmt.Println("Warning: external IP address is v6; if you're using Nimbus or Besu, it may have trouble finding peers:")
		}
		externalIP = ip.String()
	}

	// Set up environment variables and deploy the template config files
	settings := cfg.GenerateEnvironmentVariables()
	settings["EXTERNAL_IP"] = shellescape.Quote(externalIP)
	settings["ROCKET_POOL_VERSION"] = fmt.Sprintf("v%s", shared.RocketPoolVersion)

	// Deploy the templates and run environment variable substitution on them
	deployedContainers, err := c.deployTemplates(cfg, expandedConfigPath, settings)
	if err != nil {
		return "", fmt.Errorf("error deploying Docker templates: %w", err)
	}

	// Set up all of the environment variables to pass to the run command
	env := []string{}
	for key, value := range settings {
		env = append(env, fmt.Sprintf("%s=%s", key, shellescape.Quote(value)))
	}

	// Include all of the relevant docker compose definition files
	composeFileFlags := []string{}
	for _, container := range deployedContainers {
		composeFileFlags = append(composeFileFlags, fmt.Sprintf("-f %s", shellescape.Quote(container)))
	}

	// Return command
	return fmt.Sprintf("%s docker-compose --project-directory %s %s %s", strings.Join(env, " "), shellescape.Quote(expandedConfigPath), strings.Join(composeFileFlags, " "), args), nil

}

// Deploys all of the appropriate docker-compose template files and provisions them based on the provided configuration
func (c *Client) deployTemplates(cfg *config.RocketPoolConfig, rocketpoolDir string, settings map[string]string) ([]string, error) {

	// Check for the folders
	runtimeFolder := filepath.Join(rocketpoolDir, runtimeDir)
	templatesFolder := filepath.Join(rocketpoolDir, templatesDir)
	_, err := os.Stat(templatesFolder)
	if os.IsNotExist(err) {
		return []string{}, fmt.Errorf("templates folder [%s] does not exist", templatesFolder)
	}
	overrideFolder := filepath.Join(rocketpoolDir, overrideDir)
	_, err = os.Stat(overrideFolder)
	if os.IsNotExist(err) {
		return []string{}, fmt.Errorf("override folder [%s] does not exist", overrideFolder)
	}

	// Clear out the runtime folder and remake it
	err = os.RemoveAll(runtimeFolder)
	if err != nil {
		return []string{}, fmt.Errorf("error deleting runtime folder [%s]: %w", runtimeFolder, err)
	}
	err = os.Mkdir(runtimeFolder, 0775)
	if err != nil {
		return []string{}, fmt.Errorf("error creating runtime folder [%s]: %w", runtimeFolder, err)
	}

	// Set the environment variables for substitution
	oldValues := map[string]string{}
	for varName, varValue := range settings {
		oldValues[varName] = os.Getenv(varName)
		os.Setenv(varName, varValue)
	}
	defer func() {
		// Unset the env vars
		for name, value := range oldValues {
			os.Setenv(name, value)
		}
	}()

	// Read and substitute the templates
	deployedContainers := []string{}

	// API
	contents, err := envsubst.ReadFile(filepath.Join(templatesFolder, config.ApiContainerName+templateSuffix))
	if err != nil {
		return []string{}, fmt.Errorf("error reading and substituting API container template: %w", err)
	}
	apiComposePath := filepath.Join(runtimeFolder, config.ApiContainerName+composeFileSuffix)
	err = ioutil.WriteFile(apiComposePath, contents, 0664)
	if err != nil {
		return []string{}, fmt.Errorf("could not write API container file to %s: %w", apiComposePath, err)
	}
	deployedContainers = append(deployedContainers, apiComposePath)
	deployedContainers = append(deployedContainers, filepath.Join(overrideFolder, config.ApiContainerName+composeFileSuffix))

	// Node
	contents, err = envsubst.ReadFile(filepath.Join(templatesFolder, config.NodeContainerName+templateSuffix))
	if err != nil {
		return []string{}, fmt.Errorf("error reading and substituting node container template: %w", err)
	}
	nodeComposePath := filepath.Join(runtimeFolder, config.NodeContainerName+composeFileSuffix)
	err = ioutil.WriteFile(nodeComposePath, contents, 0664)
	if err != nil {
		return []string{}, fmt.Errorf("could not write node container file to %s: %w", nodeComposePath, err)
	}
	deployedContainers = append(deployedContainers, nodeComposePath)
	deployedContainers = append(deployedContainers, filepath.Join(overrideFolder, config.NodeContainerName+composeFileSuffix))

	// Watchtower
	contents, err = envsubst.ReadFile(filepath.Join(templatesFolder, config.WatchtowerContainerName+templateSuffix))
	if err != nil {
		return []string{}, fmt.Errorf("error reading and substituting watchtower container template: %w", err)
	}
	watchtowerComposePath := filepath.Join(runtimeFolder, config.WatchtowerContainerName+composeFileSuffix)
	err = ioutil.WriteFile(watchtowerComposePath, contents, 0664)
	if err != nil {
		return []string{}, fmt.Errorf("could not write watchtower container file to %s: %w", watchtowerComposePath, err)
	}
	deployedContainers = append(deployedContainers, watchtowerComposePath)
	deployedContainers = append(deployedContainers, filepath.Join(overrideFolder, config.WatchtowerContainerName+composeFileSuffix))

	// Validator
	contents, err = envsubst.ReadFile(filepath.Join(templatesFolder, config.ValidatorContainerName+templateSuffix))
	if err != nil {
		return []string{}, fmt.Errorf("error reading and substituting validator container template: %w", err)
	}
	validatorComposePath := filepath.Join(runtimeFolder, config.ValidatorContainerName+composeFileSuffix)
	err = ioutil.WriteFile(validatorComposePath, contents, 0664)
	if err != nil {
		return []string{}, fmt.Errorf("could not write validator container file to %s: %w", validatorComposePath, err)
	}
	deployedContainers = append(deployedContainers, validatorComposePath)
	deployedContainers = append(deployedContainers, filepath.Join(overrideFolder, config.ValidatorContainerName+composeFileSuffix))

	// Check the EC mode to see if it needs to be deployed
	if cfg.ExecutionClientMode.Value.(cfgtypes.Mode) == cfgtypes.Mode_Local {
		contents, err = envsubst.ReadFile(filepath.Join(templatesFolder, config.Eth1ContainerName+templateSuffix))
		if err != nil {
			return []string{}, fmt.Errorf("error reading and substituting execution client container template: %w", err)
		}
		eth1ComposePath := filepath.Join(runtimeFolder, config.Eth1ContainerName+composeFileSuffix)
		err = ioutil.WriteFile(eth1ComposePath, contents, 0664)
		if err != nil {
			return []string{}, fmt.Errorf("could not write execution client container file to %s: %w", eth1ComposePath, err)
		}
		deployedContainers = append(deployedContainers, eth1ComposePath)
		deployedContainers = append(deployedContainers, filepath.Join(overrideFolder, config.Eth1ContainerName+composeFileSuffix))
	}

	// Check the Consensus mode
	if cfg.ConsensusClientMode.Value.(cfgtypes.Mode) == cfgtypes.Mode_Local {
		contents, err = envsubst.ReadFile(filepath.Join(templatesFolder, config.Eth2ContainerName+templateSuffix))
		if err != nil {
			return []string{}, fmt.Errorf("error reading and substituting consensus client container template: %w", err)
		}
		eth2ComposePath := filepath.Join(runtimeFolder, config.Eth2ContainerName+composeFileSuffix)
		err = ioutil.WriteFile(eth2ComposePath, contents, 0664)
		if err != nil {
			return []string{}, fmt.Errorf("could not write consensus client container file to %s: %w", eth2ComposePath, err)
		}
		deployedContainers = append(deployedContainers, eth2ComposePath)
		deployedContainers = append(deployedContainers, filepath.Join(overrideFolder, config.Eth2ContainerName+composeFileSuffix))
	}

	// Check the metrics containers
	if cfg.EnableMetrics.Value == true {
		// Grafana
		contents, err = envsubst.ReadFile(filepath.Join(templatesFolder, config.GrafanaContainerName+templateSuffix))
		if err != nil {
			return []string{}, fmt.Errorf("error reading and substituting Grafana container template: %w", err)
		}
		grafanaComposePath := filepath.Join(runtimeFolder, config.GrafanaContainerName+composeFileSuffix)
		err = ioutil.WriteFile(grafanaComposePath, contents, 0664)
		if err != nil {
			return []string{}, fmt.Errorf("could not write Grafana container file to %s: %w", grafanaComposePath, err)
		}
		deployedContainers = append(deployedContainers, grafanaComposePath)
		deployedContainers = append(deployedContainers, filepath.Join(overrideFolder, config.GrafanaContainerName+composeFileSuffix))

		// Node exporter
		contents, err = envsubst.ReadFile(filepath.Join(templatesFolder, config.ExporterContainerName+templateSuffix))
		if err != nil {
			return []string{}, fmt.Errorf("error reading and substituting Node Exporter container template: %w", err)
		}
		exporterComposePath := filepath.Join(runtimeFolder, config.ExporterContainerName+composeFileSuffix)
		err = ioutil.WriteFile(exporterComposePath, contents, 0664)
		if err != nil {
			return []string{}, fmt.Errorf("could not write Node Exporter container file to %s: %w", exporterComposePath, err)
		}
		deployedContainers = append(deployedContainers, exporterComposePath)
		deployedContainers = append(deployedContainers, filepath.Join(overrideFolder, config.ExporterContainerName+composeFileSuffix))

		// Prometheus
		contents, err = envsubst.ReadFile(filepath.Join(templatesFolder, config.PrometheusContainerName+templateSuffix))
		if err != nil {
			return []string{}, fmt.Errorf("error reading and substituting Prometheus container template: %w", err)
		}
		prometheusComposePath := filepath.Join(runtimeFolder, config.PrometheusContainerName+composeFileSuffix)
		err = ioutil.WriteFile(prometheusComposePath, contents, 0664)
		if err != nil {
			return []string{}, fmt.Errorf("could not write Prometheus container file to %s: %w", prometheusComposePath, err)
		}
		deployedContainers = append(deployedContainers, prometheusComposePath)
		deployedContainers = append(deployedContainers, filepath.Join(overrideFolder, config.PrometheusContainerName+composeFileSuffix))
	}

	// Check MEV Boost
	switch cfg.Smartnode.Network.Value.(cfgtypes.Network) {
	case cfgtypes.Network_Kiln, cfgtypes.Network_Ropsten, cfgtypes.Network_Prater:
		if cfg.MevBoost.Mode.Value.(cfgtypes.Mode) == cfgtypes.Mode_Local {
			contents, err = envsubst.ReadFile(filepath.Join(templatesFolder, config.MevBoostContainerName+templateSuffix))
			if err != nil {
				return []string{}, fmt.Errorf("error reading and substituting MEV Boost container template: %w", err)
			}
			mevBoostComposePath := filepath.Join(runtimeFolder, config.MevBoostContainerName+composeFileSuffix)
			err = ioutil.WriteFile(mevBoostComposePath, contents, 0664)
			if err != nil {
				return []string{}, fmt.Errorf("could not write MEV Boost container file to %s: %w", mevBoostComposePath, err)
			}
			deployedContainers = append(deployedContainers, mevBoostComposePath)
			deployedContainers = append(deployedContainers, filepath.Join(overrideFolder, config.MevBoostContainerName+composeFileSuffix))
		}
	}

<<<<<<< HEAD
	// Deploy the fee recipient templates
	defaultFrTemplatesFolder := filepath.Join(templatesFolder, defaultFeeRecipientDir)
	defaultFrDeploymentPath, err := homedir.Expand(filepath.Join(cfg.Smartnode.DataPath.Value.(string), defaultFeeRecipientDir))
	if err != nil {
		return []string{}, fmt.Errorf("error expanding default fee recipient directory: %w", err)
	}
	err = os.MkdirAll(defaultFrDeploymentPath, 0775)
	if err != nil {
		return []string{}, fmt.Errorf("error creating default fee recipient directory: %w", err)
	}
	for _, option := range cfg.ConsensusClient.Options {
		client := option.Value.(cfgtypes.ConsensusClient)
		clientString := string(client)

		// Do the environment var substitution
		contents, err = envsubst.ReadFile(filepath.Join(defaultFrTemplatesFolder, clientString+templateSuffix))
		if err != nil {
			return []string{}, fmt.Errorf("error reading and substituting template for %s fee recipient file: %w", clientString, err)
		}

		// Write the file
		targetPath := filepath.Join(defaultFrDeploymentPath, clientString)
		err = ioutil.WriteFile(targetPath, contents, 0664)
		if err != nil {
			return []string{}, fmt.Errorf("could not write default fee recipient file for %s to %s: %w", clientString, targetPath, err)
		}
	}

=======
>>>>>>> c1b6e0d2
	// Create the custom keys dir
	customKeyDir, err := homedir.Expand(filepath.Join(cfg.Smartnode.DataPath.Value.(string), "custom-keys"))
	if err != nil {
		fmt.Printf("%sWARNING: Couldn't expand the custom validator key directory (%s). You will not be able to recover any minipool keys you created outside of the Smartnode until you create the folder manually.%s\n", colorYellow, err.Error(), colorReset)
		return deployedContainers, nil
	}
	err = os.MkdirAll(customKeyDir, 0775)
	if err != nil {
		fmt.Printf("%sWARNING: Couldn't create the custom validator key directory (%s). You will not be able to recover any minipool keys you created outside of the Smartnode until you create the folder [%s] manually.%s\n", colorYellow, err.Error(), customKeyDir, colorReset)
	}

	// Create the rewards file dir
	rewardsFilePath, err := homedir.Expand(cfg.Smartnode.GetRewardsTreePath(0, false))
	if err != nil {
		fmt.Printf("%sWARNING: Couldn't expand the rewards tree file directory (%s). You will not be able to view or claim your rewards until you create the folder manually.%s\n", colorYellow, err.Error(), colorReset)
		return deployedContainers, nil
	}
	rewardsFileDir := filepath.Dir(rewardsFilePath)
	err = os.MkdirAll(rewardsFileDir, 0775)
	if err != nil {
		fmt.Printf("%sWARNING: Couldn't create the rewards tree file directory (%s). You will not be able to view or claim your rewards until you create the folder [%s] manually.%s\n", colorYellow, err.Error(), rewardsFileDir, colorReset)
	}

	return deployedContainers, nil

}

// Call the Rocket Pool API
func (c *Client) callAPI(args string, otherArgs ...string) ([]byte, error) {
	// Sanitize and parse the args
	ignoreSyncCheckFlag, forceFallbackECFlag, args := c.getApiCallArgs(args, otherArgs...)

	// Create the command to run
	var cmd string
	if c.daemonPath == "" {
		containerName, err := c.getAPIContainerName()
		if err != nil {
			return []byte{}, err
		}
		cmd = fmt.Sprintf("docker exec %s %s %s %s %s %s api %s", shellescape.Quote(containerName), shellescape.Quote(APIBinPath), ignoreSyncCheckFlag, forceFallbackECFlag, c.getGasOpts(), c.getCustomNonce(), args)
	} else {
		cmd = fmt.Sprintf("%s --settings %s %s %s %s %s api %s",
			c.daemonPath,
			shellescape.Quote(fmt.Sprintf("%s/%s", c.configPath, SettingsFile)),
			ignoreSyncCheckFlag,
			forceFallbackECFlag,
			c.getGasOpts(),
			c.getCustomNonce(),
			args)
	}

	// Run the command
	return c.runApiCall(cmd)
}

// Call the Rocket Pool API with some custom environment variables
func (c *Client) callAPIWithEnvVars(envVars map[string]string, args string, otherArgs ...string) ([]byte, error) {
	// Sanitize and parse the args
	ignoreSyncCheckFlag, forceFallbackECFlag, args := c.getApiCallArgs(args, otherArgs...)

	// Create the command to run
	var cmd string
	if c.daemonPath == "" {
		envArgs := ""
		for key, value := range envVars {
			os.Setenv(key, shellescape.Quote(value))
			envArgs += fmt.Sprintf("-e %s ", key)
		}
		containerName, err := c.getAPIContainerName()
		if err != nil {
			return []byte{}, err
		}
		cmd = fmt.Sprintf("docker exec %s %s %s %s %s %s %s api %s", envArgs, shellescape.Quote(containerName), shellescape.Quote(APIBinPath), ignoreSyncCheckFlag, forceFallbackECFlag, c.getGasOpts(), c.getCustomNonce(), args)
	} else {
		envArgs := ""
		for key, value := range envVars {
			envArgs += fmt.Sprintf("%s=%s ", key, shellescape.Quote(value))
		}
		cmd = fmt.Sprintf("%s %s --settings %s %s %s %s %s api %s",
			envArgs,
			c.daemonPath,
			shellescape.Quote(fmt.Sprintf("%s/%s", c.configPath, SettingsFile)),
			ignoreSyncCheckFlag,
			forceFallbackECFlag,
			c.getGasOpts(),
			c.getCustomNonce(),
			args)
	}

	// Run the command
	return c.runApiCall(cmd)
}

func (c *Client) getApiCallArgs(args string, otherArgs ...string) (string, string, string) {
	// Sanitize arguments
	var sanitizedArgs []string
	for _, arg := range strings.Fields(args) {
		sanitizedArg := shellescape.Quote(arg)
		sanitizedArgs = append(sanitizedArgs, sanitizedArg)
	}
	args = strings.Join(sanitizedArgs, " ")
	if len(otherArgs) > 0 {
		for _, arg := range otherArgs {
			sanitizedArg := shellescape.Quote(arg)
			args += fmt.Sprintf(" %s", sanitizedArg)
		}
	}

	ignoreSyncCheckFlag := ""
	if c.ignoreSyncCheck {
		ignoreSyncCheckFlag = "--ignore-sync-check"
	}
	forceFallbacksFlag := ""
	if c.forceFallbacks {
		forceFallbacksFlag = "--force-fallbacks"
	}

	return ignoreSyncCheckFlag, forceFallbacksFlag, args
}

func (c *Client) runApiCall(cmd string) ([]byte, error) {
	if c.debugPrint {
		fmt.Println("To API:")
		fmt.Println(cmd)
	}

	output, err := c.readOutput(cmd)

	if c.debugPrint {
		if output != nil {
			fmt.Println("API Out:")
			fmt.Println(string(output))
		}
		if err != nil {
			fmt.Println("API Err:")
			fmt.Println(err.Error())
		}
	}

	// Reset the gas settings after the call
	c.maxFee = c.originalMaxFee
	c.maxPrioFee = c.originalMaxPrioFee
	c.gasLimit = c.originalGasLimit

	return output, err
}

// Get the API container name
func (c *Client) getAPIContainerName() (string, error) {
	cfg, _, err := c.LoadConfig()
	if err != nil {
		return "", err
	}
	if cfg.Smartnode.ProjectName.Value == "" {
		return "", errors.New("Rocket Pool docker project name not set")
	}
	return cfg.Smartnode.ProjectName.Value.(string) + APIContainerSuffix, nil
}

// Get gas price & limit flags
func (c *Client) getGasOpts() string {
	var opts string
	opts += fmt.Sprintf("--maxFee %f ", c.maxFee)
	opts += fmt.Sprintf("--maxPrioFee %f ", c.maxPrioFee)
	opts += fmt.Sprintf("--gasLimit %d ", c.gasLimit)
	return opts
}

func (c *Client) getCustomNonce() string {
	// Set the custom nonce
	nonce := ""
	if c.customNonce != nil {
		nonce = fmt.Sprintf("--nonce %s", c.customNonce.String())
	}
	return nonce
}

// Get the first downloader available to the system
func (c *Client) getDownloader() (string, error) {

	// Check for cURL
	hasCurl, err := c.readOutput("command -v curl")
	if err == nil && len(hasCurl) > 0 {
		return "curl -sL", nil
	}

	// Check for wget
	hasWget, err := c.readOutput("command -v wget")
	if err == nil && len(hasWget) > 0 {
		return "wget -qO-", nil
	}

	// Return error
	return "", errors.New("Either cURL or wget is required to begin installation.")

}

// pipeToStdOut pipes cmdOut to stdout
// Adds to WaitGroup and calls Done
func pipeToStdOut(cmdOut io.Reader, wg *sync.WaitGroup) {
	wg.Add(1)
	defer wg.Done()

	_, err := io.Copy(os.Stdout, cmdOut)
	if err != nil {
		log.Printf("Error piping stdout: %v", err)
	}
}

// pipeToStdErr pipes cmdErr to stderr
// Adds to WaitGroup and calls Done
func pipeToStdErr(cmdErr io.Reader, wg *sync.WaitGroup) {
	wg.Add(1)
	defer wg.Done()

	_, err := io.Copy(os.Stderr, cmdErr)
	if err != nil {
		log.Printf("Error piping stderr: %v", err)
	}
}

// pipeOutput pipes cmdOut and cmdErr to stdout and stderr
// Blocks until both cmdOut and cmdErr file descriptors are closed
func pipeOutput(cmdOut, cmdErr io.Reader) {
	var wg sync.WaitGroup

	go pipeToStdOut(cmdOut, &wg)
	go pipeToStdErr(cmdErr, &wg)

	wg.Wait()
}

// Run a command and print its output
func (c *Client) printOutput(cmdText string) error {

	// Initialize command
	cmd, err := c.newCommand(cmdText)
	if err != nil {
		return err
	}
	defer cmd.Close()

	cmdOut, cmdErr, err := cmd.OutputPipes()
	if err != nil {
		return err
	}

	// Start the command
	if err := cmd.Start(); err != nil {
		return err
	}

	pipeOutput(cmdOut, cmdErr)

	// Wait for the command to exit
	return cmd.Wait()

}

// Run a command and return its output
func (c *Client) readOutput(cmdText string) ([]byte, error) {

	// Initialize command
	cmd, err := c.newCommand(cmdText)
	if err != nil {
		return []byte{}, err
	}
	defer func() {
		_ = cmd.Close()
	}()

	// Run command and return output
	return cmd.Output()

}<|MERGE_RESOLUTION|>--- conflicted
+++ resolved
@@ -1400,37 +1400,6 @@
 		}
 	}
 
-<<<<<<< HEAD
-	// Deploy the fee recipient templates
-	defaultFrTemplatesFolder := filepath.Join(templatesFolder, defaultFeeRecipientDir)
-	defaultFrDeploymentPath, err := homedir.Expand(filepath.Join(cfg.Smartnode.DataPath.Value.(string), defaultFeeRecipientDir))
-	if err != nil {
-		return []string{}, fmt.Errorf("error expanding default fee recipient directory: %w", err)
-	}
-	err = os.MkdirAll(defaultFrDeploymentPath, 0775)
-	if err != nil {
-		return []string{}, fmt.Errorf("error creating default fee recipient directory: %w", err)
-	}
-	for _, option := range cfg.ConsensusClient.Options {
-		client := option.Value.(cfgtypes.ConsensusClient)
-		clientString := string(client)
-
-		// Do the environment var substitution
-		contents, err = envsubst.ReadFile(filepath.Join(defaultFrTemplatesFolder, clientString+templateSuffix))
-		if err != nil {
-			return []string{}, fmt.Errorf("error reading and substituting template for %s fee recipient file: %w", clientString, err)
-		}
-
-		// Write the file
-		targetPath := filepath.Join(defaultFrDeploymentPath, clientString)
-		err = ioutil.WriteFile(targetPath, contents, 0664)
-		if err != nil {
-			return []string{}, fmt.Errorf("could not write default fee recipient file for %s to %s: %w", clientString, targetPath, err)
-		}
-	}
-
-=======
->>>>>>> c1b6e0d2
 	// Create the custom keys dir
 	customKeyDir, err := homedir.Expand(filepath.Join(cfg.Smartnode.DataPath.Value.(string), "custom-keys"))
 	if err != nil {
