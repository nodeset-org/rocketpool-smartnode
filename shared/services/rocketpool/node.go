--- conflicted
+++ resolved
@@ -1,11 +1,7 @@
 package rocketpool
 
 import (
-<<<<<<< HEAD
-=======
 	"encoding/hex"
-	"encoding/json"
->>>>>>> 0b29b412
 	"fmt"
 	"math/big"
 	"strconv"
