package node

import (
	"fmt"
	"math/big"
	"os"
	"path/filepath"
	"sync"
	"time"

	"github.com/ethereum/go-ethereum/common"
	"github.com/fatih/color"

	"github.com/rocket-pool/smartnode/rocketpool/common/log"
	"github.com/rocket-pool/smartnode/rocketpool/common/services"
	"github.com/rocket-pool/smartnode/rocketpool/common/state"
	"github.com/rocket-pool/smartnode/rocketpool/common/wallet/keystore/lighthouse"
	"github.com/rocket-pool/smartnode/rocketpool/common/wallet/keystore/nimbus"
	"github.com/rocket-pool/smartnode/rocketpool/common/wallet/keystore/prysm"
	"github.com/rocket-pool/smartnode/rocketpool/common/wallet/keystore/teku"
	"github.com/rocket-pool/smartnode/rocketpool/node/collectors"
	"github.com/rocket-pool/smartnode/shared/config"
)

// Config
var tasksInterval, _ = time.ParseDuration("5m")
var taskCooldown, _ = time.ParseDuration("10s")
var totalEffectiveStakeCooldown, _ = time.ParseDuration("1h")

const (
	MaxConcurrentEth1Requests = 200

	StakePrelaunchMinipoolsColor = color.FgBlue
	DownloadRewardsTreesColor    = color.FgGreen
	MetricsColor                 = color.FgHiYellow
	ManageFeeRecipientColor      = color.FgHiCyan
	PromoteMinipoolsColor        = color.FgMagenta
	ReduceBondAmountColor        = color.FgHiBlue
	DefendPdaoPropsColor         = color.FgYellow
	VerifyPdaoPropsColor         = color.FgYellow
	DistributeMinipoolsColor     = color.FgHiGreen
	ErrorColor                   = color.FgRed
	WarningColor                 = color.FgYellow
	UpdateColor                  = color.FgHiWhite
)

// Run daemon
func Run(sp *services.ServiceProvider) error {
	// Get services
	cfg := sp.GetConfig()
	rp := sp.GetRocketPool()
	ec := sp.GetEthClient()
	bc := sp.GetBeaconClient()

	// Handle the initial fee recipient file deployment
	err := deployDefaultFeeRecipientFile(cfg)
	if err != nil {
		return err
	}

	// Clean up old fee recipient files
	err = removeLegacyFeeRecipientFiles(cfg)
	if err != nil {
		return err
	}

	// Wait until node is registered
	if err := sp.WaitNodeRegistered(true); err != nil {
		return err
	}

	// Print the current mode
	if cfg.IsNativeMode {
		fmt.Println("Starting node daemon in Native Mode.")
	} else {
		fmt.Println("Starting node daemon in Docker Mode.")
	}

	// Initialize loggers
	errorLog := log.NewColorLogger(ErrorColor)
	updateLog := log.NewColorLogger(UpdateColor)

	// Create the state manager
	m, err := state.NewNetworkStateManager(rp, cfg, ec, bc, &updateLog)
	if err != nil {
		return err
	}
	stateLocker := collectors.NewStateLocker()

	// Initialize tasks
<<<<<<< HEAD
	manageFeeRecipient := NewManageFeeRecipient(sp, log.NewColorLogger(ManageFeeRecipientColor))
	distributeMinipools := NewDistributeMinipools(sp, log.NewColorLogger(DistributeMinipoolsColor))
	stakePrelaunchMinipools := NewStakePrelaunchMinipools(sp, log.NewColorLogger(StakePrelaunchMinipoolsColor))
	promoteMinipools := NewPromoteMinipools(sp, log.NewColorLogger(PromoteMinipoolsColor))
	downloadRewardsTrees := NewDownloadRewardsTrees(sp, log.NewColorLogger(DownloadRewardsTreesColor))
	reduceBonds := NewReduceBonds(sp, log.NewColorLogger(ReduceBondAmountColor))
	defendPdaoProps := NewReduceBonds(sp, log.NewColorLogger(DefendPdaoPropsColor))
	verifyPdaoProps := NewReduceBonds(sp, log.NewColorLogger(VerifyPdaoPropsColor))
=======
	manageFeeRecipient, err := newManageFeeRecipient(c, log.NewColorLogger(ManageFeeRecipientColor))
	if err != nil {
		return err
	}
	distributeMinipools, err := newDistributeMinipools(c, log.NewColorLogger(DistributeMinipoolsColor))
	if err != nil {
		return err
	}
	stakePrelaunchMinipools, err := newStakePrelaunchMinipools(c, log.NewColorLogger(StakePrelaunchMinipoolsColor))
	if err != nil {
		return err
	}
	promoteMinipools, err := newPromoteMinipools(c, log.NewColorLogger(PromoteMinipoolsColor))
	if err != nil {
		return err
	}
	downloadRewardsTrees, err := newDownloadRewardsTrees(c, log.NewColorLogger(DownloadRewardsTreesColor))
	if err != nil {
		return err
	}
	reduceBonds, err := newReduceBonds(c, log.NewColorLogger(ReduceBondAmountColor))
	if err != nil {
		return err
	}
	defendPdaoProps, err := newDefendPdaoProps(c, log.NewColorLogger(DefendPdaoPropsColor))
	if err != nil {
		return err
	}
	var verifyPdaoProps *verifyPdaoProps
	// Make sure the user opted into this duty
	verifyEnabled := cfg.Smartnode.VerifyProposals.Value.(bool)
	if verifyEnabled {
		verifyPdaoProps, err = newVerifyPdaoProps(c, log.NewColorLogger(VerifyPdaoPropsColor))
		if err != nil {
			return err
		}
	}
>>>>>>> 4d7addf9

	// Wait group to handle the various threads
	wg := new(sync.WaitGroup)
	wg.Add(2)

	// Timestamp for caching total effective RPL stake
	lastTotalEffectiveStakeTime := time.Unix(0, 0)

	// Run task loop
	isHoustonDeployedMasterFlag := false
	go func() {
		for {
			// Check the EC status
			err := sp.WaitEthClientSynced(false) // Force refresh the primary / fallback EC status
			if err != nil {
				errorLog.Println(err)
				time.Sleep(taskCooldown)
				continue
			}

			// Check the BC status
			err = sp.WaitBeaconClientSynced(false) // Force refresh the primary / fallback BC status
			if err != nil {
				errorLog.Println(err)
				time.Sleep(taskCooldown)
				continue
			}

			// Update the network state
			updateTotalEffectiveStake := false
			if time.Since(lastTotalEffectiveStakeTime) > totalEffectiveStakeCooldown {
				updateTotalEffectiveStake = true
				lastTotalEffectiveStakeTime = time.Now() // Even if the call below errors out, this will prevent contant errors related to this flag
			}
			nodeAddress, hasNodeAddress := sp.GetWallet().GetAddress()
			if !hasNodeAddress {
				continue
			}
			state, totalEffectiveStake, err := updateNetworkState(m, &updateLog, nodeAddress, updateTotalEffectiveStake)
			if err != nil {
				errorLog.Println(err)
				time.Sleep(taskCooldown)
				continue
			}
			stateLocker.UpdateState(state, totalEffectiveStake)

			// Check for Houston
			if !isHoustonDeployedMasterFlag && state.IsHoustonDeployed {
				printHoustonMessage(&updateLog)
				isHoustonDeployedMasterFlag = true
			}

			// Manage the fee recipient for the node
			if err := manageFeeRecipient.Run(state); err != nil {
				errorLog.Println(err)
			}
			time.Sleep(taskCooldown)

			// Run the rewards download check
			if err := downloadRewardsTrees.Run(state); err != nil {
				errorLog.Println(err)
			}
			time.Sleep(taskCooldown)

			if state.IsHoustonDeployed {
				// Run the pDAO proposal defender
				if err := defendPdaoProps.Run(state); err != nil {
					errorLog.Println(err)
				}
				time.Sleep(taskCooldown)

				// Run the pDAO proposal verifier
<<<<<<< HEAD
				if err := verifyPdaoProps.Run(state); err != nil {
					errorLog.Println(err)
=======
				if verifyPdaoProps != nil {
					if err := verifyPdaoProps.run(state); err != nil {
						errorLog.Println(err)
					}
					time.Sleep(taskCooldown)
>>>>>>> 4d7addf9
				}
			}

			// Run the minipool stake check
			if err := stakePrelaunchMinipools.Run(state); err != nil {
				errorLog.Println(err)
			}
			time.Sleep(taskCooldown)

			// Run the balance distribution check
			if err := distributeMinipools.Run(state); err != nil {
				errorLog.Println(err)
			}
			time.Sleep(taskCooldown)

			// Run the reduce bond check
			if err := reduceBonds.Run(state); err != nil {
				errorLog.Println(err)
			}
			time.Sleep(taskCooldown)

			// Run the minipool promotion check
			if err := promoteMinipools.Run(state); err != nil {
				errorLog.Println(err)
			}

			time.Sleep(tasksInterval)
		}
	}()

	// Run metrics loop
	go func() {
		err := runMetricsServer(sp, log.NewColorLogger(MetricsColor), stateLocker)
		if err != nil {
			errorLog.Println(err)
		}
		wg.Done()
	}()

	// Wait for both threads to stop
	wg.Wait()
	return nil

}

// Copy the default fee recipient file into the proper location
func deployDefaultFeeRecipientFile(cfg *config.RocketPoolConfig) error {
	feeRecipientPath := cfg.Smartnode.GetFeeRecipientFilePath()
	_, err := os.Stat(feeRecipientPath)
	if os.IsNotExist(err) {
		// Make sure the validators dir is created
		validatorsFolder := filepath.Dir(feeRecipientPath)
		err = os.MkdirAll(validatorsFolder, 0755)
		if err != nil {
			return fmt.Errorf("could not create validators directory: %w", err)
		}

		// Create the file
		var defaultFeeRecipientFileContents string
		if cfg.IsNativeMode {
			// Native mode needs an environment variable definition
			defaultFeeRecipientFileContents = fmt.Sprintf("%s=%s", config.FeeRecipientEnvVar, cfg.Smartnode.GetRethAddress().Hex())
		} else {
			// Docker and Hybrid just need the address itself
			defaultFeeRecipientFileContents = cfg.Smartnode.GetRethAddress().Hex()
		}
		err := os.WriteFile(feeRecipientPath, []byte(defaultFeeRecipientFileContents), 0664)
		if err != nil {
			return fmt.Errorf("could not write default fee recipient file to %s: %w", feeRecipientPath, err)
		}
	} else if err != nil {
		return fmt.Errorf("error checking fee recipient file status: %w", err)
	}

	return nil
}

// Remove the old fee recipient files that were created in v1.5.0
func removeLegacyFeeRecipientFiles(cfg *config.RocketPoolConfig) error {
	legacyFeeRecipientFile := "rp-fee-recipient.txt"
	validatorsFolder := cfg.Smartnode.GetValidatorKeychainPath()

	// Remove the legacy files
	keystoreDirs := []string{lighthouse.KeystoreDir, nimbus.KeystoreDir, prysm.KeystoreDir, teku.KeystoreDir}
	for _, keystoreDir := range keystoreDirs {
		oldFile := filepath.Join(validatorsFolder, keystoreDir, legacyFeeRecipientFile)
		_, err := os.Stat(oldFile)
		if !os.IsNotExist(err) {
			err = os.Remove(oldFile)
			if err != nil {
				fmt.Printf("NOTE: Couldn't remove old fee recipient file (%s): %s\nThis file is no longer used, you may remove it manually if you wish.\n", oldFile, err.Error())
			}
		}
	}

	return nil
}

// Update the latest network state at each cycle
func updateNetworkState(m *state.NetworkStateManager, log *log.ColorLogger, nodeAddress common.Address, calculateTotalEffectiveStake bool) (*state.NetworkState, *big.Int, error) {
	// Get the state of the network
	state, totalEffectiveStake, err := m.GetHeadStateForNode(nodeAddress, calculateTotalEffectiveStake)
	if err != nil {
		return nil, nil, fmt.Errorf("error updating network state: %w", err)
	}
	return state, totalEffectiveStake, nil
}

// Check if Houston has been deployed yet
func printHoustonMessage(log *log.ColorLogger) {
	log.Println(`
*       .
*      / \
*     |.'.|
*     |'.'|
*   ,'|   |'.
*  |,-'-|-'-.|
*   __|_| |         _        _      _____           _
*  | ___ \|        | |      | |    | ___ \         | |
*  | |_/ /|__   ___| | _____| |_   | |_/ /__   ___ | |
*  |    // _ \ / __| |/ / _ \ __|  |  __/ _ \ / _ \| |
*  | |\ \ (_) | (__|   <  __/ |_   | | | (_) | (_) | |
*  \_| \_\___/ \___|_|\_\___|\__|  \_|  \___/ \___/|_|
* +---------------------------------------------------+
* |    DECENTRALISED STAKING PROTOCOL FOR ETHEREUM    |
* +---------------------------------------------------+
*
* =============== Houston has launched! ===============
`)
}<|MERGE_RESOLUTION|>--- conflicted
+++ resolved
@@ -88,7 +88,6 @@
 	stateLocker := collectors.NewStateLocker()
 
 	// Initialize tasks
-<<<<<<< HEAD
 	manageFeeRecipient := NewManageFeeRecipient(sp, log.NewColorLogger(ManageFeeRecipientColor))
 	distributeMinipools := NewDistributeMinipools(sp, log.NewColorLogger(DistributeMinipoolsColor))
 	stakePrelaunchMinipools := NewStakePrelaunchMinipools(sp, log.NewColorLogger(StakePrelaunchMinipoolsColor))
@@ -96,46 +95,15 @@
 	downloadRewardsTrees := NewDownloadRewardsTrees(sp, log.NewColorLogger(DownloadRewardsTreesColor))
 	reduceBonds := NewReduceBonds(sp, log.NewColorLogger(ReduceBondAmountColor))
 	defendPdaoProps := NewReduceBonds(sp, log.NewColorLogger(DefendPdaoPropsColor))
-	verifyPdaoProps := NewReduceBonds(sp, log.NewColorLogger(VerifyPdaoPropsColor))
-=======
-	manageFeeRecipient, err := newManageFeeRecipient(c, log.NewColorLogger(ManageFeeRecipientColor))
-	if err != nil {
-		return err
-	}
-	distributeMinipools, err := newDistributeMinipools(c, log.NewColorLogger(DistributeMinipoolsColor))
-	if err != nil {
-		return err
-	}
-	stakePrelaunchMinipools, err := newStakePrelaunchMinipools(c, log.NewColorLogger(StakePrelaunchMinipoolsColor))
-	if err != nil {
-		return err
-	}
-	promoteMinipools, err := newPromoteMinipools(c, log.NewColorLogger(PromoteMinipoolsColor))
-	if err != nil {
-		return err
-	}
-	downloadRewardsTrees, err := newDownloadRewardsTrees(c, log.NewColorLogger(DownloadRewardsTreesColor))
-	if err != nil {
-		return err
-	}
-	reduceBonds, err := newReduceBonds(c, log.NewColorLogger(ReduceBondAmountColor))
-	if err != nil {
-		return err
-	}
-	defendPdaoProps, err := newDefendPdaoProps(c, log.NewColorLogger(DefendPdaoPropsColor))
-	if err != nil {
-		return err
-	}
-	var verifyPdaoProps *verifyPdaoProps
+	var verifyPdaoProps *VerifyPdaoProps
 	// Make sure the user opted into this duty
 	verifyEnabled := cfg.Smartnode.VerifyProposals.Value.(bool)
 	if verifyEnabled {
-		verifyPdaoProps, err = newVerifyPdaoProps(c, log.NewColorLogger(VerifyPdaoPropsColor))
+		verifyPdaoProps = NewVerifyPdaoProps(sp, log.NewColorLogger(VerifyPdaoPropsColor))
 		if err != nil {
 			return err
 		}
 	}
->>>>>>> 4d7addf9
 
 	// Wait group to handle the various threads
 	wg := new(sync.WaitGroup)
@@ -208,16 +176,11 @@
 				time.Sleep(taskCooldown)
 
 				// Run the pDAO proposal verifier
-<<<<<<< HEAD
-				if err := verifyPdaoProps.Run(state); err != nil {
-					errorLog.Println(err)
-=======
 				if verifyPdaoProps != nil {
-					if err := verifyPdaoProps.run(state); err != nil {
+					if err := verifyPdaoProps.Run(state); err != nil {
 						errorLog.Println(err)
 					}
 					time.Sleep(taskCooldown)
->>>>>>> 4d7addf9
 				}
 			}
 
