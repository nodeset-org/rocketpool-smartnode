--- conflicted
+++ resolved
@@ -7,25 +7,16 @@
 	"math/big"
 	"time"
 
-<<<<<<< HEAD
 	"github.com/ethereum/go-ethereum/accounts/abi/bind"
 	"github.com/ethereum/go-ethereum/common"
 	"github.com/gorilla/mux"
 	batch "github.com/rocket-pool/batch-query"
 	"github.com/rocket-pool/rocketpool-go/core"
 	"github.com/rocket-pool/rocketpool-go/dao/protocol"
-=======
-	"github.com/ethereum/go-ethereum/common"
->>>>>>> 002cc1a8
 	"github.com/rocket-pool/rocketpool-go/node"
 	"github.com/rocket-pool/rocketpool-go/rocketpool"
 
-<<<<<<< HEAD
 	"github.com/rocket-pool/smartnode/rocketpool/common/server"
-=======
-	"github.com/rocket-pool/smartnode/shared/services"
-	"github.com/rocket-pool/smartnode/shared/services/state"
->>>>>>> 002cc1a8
 	"github.com/rocket-pool/smartnode/shared/types/api"
 	"github.com/rocket-pool/smartnode/shared/utils/input"
 )
@@ -48,36 +39,11 @@
 	return c, errors.Join(inputErrs...)
 }
 
-<<<<<<< HEAD
 func (f *nodeWithdrawRplContextFactory) RegisterRoute(router *mux.Router) {
 	server.RegisterSingleStageRoute[*nodeWithdrawRplContext, api.NodeWithdrawRplData](
 		router, "withdraw-rpl", f, f.handler.serviceProvider,
 	)
 }
-=======
-	// Check for Houston
-	isHoustonDeployed, err := state.IsHoustonDeployed(rp, nil)
-	if err != nil {
-		return nil, fmt.Errorf("error checking if Houston has been deployed: %w", err)
-	}
-
-	// Data
-	var wg errgroup.Group
-	var rplStake *big.Int
-	var minimumRplStake *big.Int
-	var currentTime uint64
-	var rplStakedTime uint64
-	var withdrawalDelay time.Duration
-	var isRPLWithdrawalAddressSet bool
-	var rplWithdrawalAddress common.Address
-
-	// Get RPL stake
-	wg.Go(func() error {
-		var err error
-		rplStake, err = node.GetNodeRPLStake(rp, nodeAccount.Address, nil)
-		return err
-	})
->>>>>>> 002cc1a8
 
 // ===============
 // === Context ===
@@ -100,67 +66,14 @@
 	c.ec = sp.GetEthClient()
 	c.nodeAddress, _ = sp.GetWallet().GetAddress()
 
-<<<<<<< HEAD
 	// Requirements
 	err := sp.RequireNodeRegistered()
 	if err != nil {
-=======
-	if isHoustonDeployed {
-		// Check if the RPL withdrawal address is set
-		wg.Go(func() error {
-			var err error
-			isRPLWithdrawalAddressSet, err = node.GetNodeRPLWithdrawalAddressIsSet(rp, nodeAccount.Address, nil)
-			return err
-		})
-
-		// Get the RPL withdrawal address
-		wg.Go(func() error {
-			var err error
-			rplWithdrawalAddress, err = node.GetNodeRPLWithdrawalAddress(rp, nodeAccount.Address, nil)
-			return err
-		})
-	}
-
-	// Get gas estimate
-	wg.Go(func() error {
-		opts, err := w.GetNodeAccountTransactor()
-		if err != nil {
-			return err
-		}
-		gasInfo, err := node.EstimateWithdrawRPLGas(rp, nodeAccount.Address, amountWei, opts)
-		if err == nil {
-			response.GasInfo = gasInfo
-		}
->>>>>>> 002cc1a8
 		return err
 	}
 
-<<<<<<< HEAD
 	// Bindings
 	c.node, err = node.NewNode(c.rp, c.nodeAddress)
-=======
-	// Check data
-	var remainingRplStake big.Int
-	remainingRplStake.Sub(rplStake, amountWei)
-	response.InsufficientBalance = (amountWei.Cmp(rplStake) > 0)
-	response.MinipoolsUndercollateralized = (remainingRplStake.Cmp(minimumRplStake) < 0)
-	response.WithdrawalDelayActive = ((currentTime - rplStakedTime) < uint64(withdrawalDelay.Seconds()))
-	response.HasDifferentRPLWithdrawalAddress = (isRPLWithdrawalAddressSet && nodeAccount.Address != rplWithdrawalAddress)
-
-	// Update & return response
-	response.CanWithdraw = !(response.InsufficientBalance || response.MinipoolsUndercollateralized || response.WithdrawalDelayActive || response.HasDifferentRPLWithdrawalAddress)
-	return &response, nil
-
-}
-
-func nodeWithdrawRpl(c *cli.Context, amountWei *big.Int) (*api.NodeWithdrawRplResponse, error) {
-
-	// Get services
-	if err := services.RequireNodeRegistered(c); err != nil {
-		return nil, err
-	}
-	w, err := services.GetWallet(c)
->>>>>>> 002cc1a8
 	if err != nil {
 		return fmt.Errorf("error creating node %s binding: %w", c.nodeAddress.Hex(), err)
 	}
@@ -172,25 +85,16 @@
 	return nil
 }
 
-<<<<<<< HEAD
 func (c *nodeWithdrawRplContext) GetState(mc *batch.MultiCaller) {
 	core.AddQueryablesToMulticall(mc,
 		c.node.RplStake,
 		c.node.MinimumRplStake,
 		c.node.RplStakedTime,
+		c.node.IsRplWithdrawalAddressSet,
+		c.node.RplWithdrawalAddress,
 		c.pSettings.Rewards.IntervalTime,
 	)
 }
-=======
-	// Get node account
-	nodeAccount, err := w.GetNodeAccount()
-	if err != nil {
-		return nil, err
-	}
-
-	// Response
-	response := api.NodeWithdrawRplResponse{}
->>>>>>> 002cc1a8
 
 func (c *nodeWithdrawRplContext) PrepareData(data *api.NodeWithdrawRplData, opts *bind.TransactOpts) error {
 	header, err := c.ec.HeaderByNumber(context.Background(), nil)
@@ -204,22 +108,16 @@
 	remainingRplStake := big.NewInt(0).Sub(rplStake, c.amount)
 	rplStakedTime := c.node.RplStakedTime.Formatted()
 	withdrawalDelay := c.pSettings.Rewards.IntervalTime.Formatted()
+	isRplWithdrawalAddressSet := c.node.IsRplWithdrawalAddressSet.Get()
+	hasDifferentRplWithdrawalAddress := isRplWithdrawalAddressSet && c.nodeAddress != c.node.RplWithdrawalAddress.Get()
 
-<<<<<<< HEAD
 	data.InsufficientBalance = (c.amount.Cmp(rplStake) > 0)
 	data.MinipoolsUndercollateralized = (remainingRplStake.Cmp(minimumRplStake) < 0)
+	data.HasDifferentRplWithdrawalAddress = hasDifferentRplWithdrawalAddress
 	data.WithdrawalDelayActive = (currentTime.Sub(rplStakedTime) < withdrawalDelay)
-=======
-	// Withdraw RPL
-	hash, err := node.WithdrawRPL(rp, nodeAccount.Address, amountWei, opts)
-	if err != nil {
-		return nil, err
-	}
-	response.TxHash = hash
->>>>>>> 002cc1a8
 
 	// Update & return response
-	data.CanWithdraw = !(data.InsufficientBalance || data.MinipoolsUndercollateralized || data.WithdrawalDelayActive)
+	data.CanWithdraw = !(data.InsufficientBalance || data.MinipoolsUndercollateralized || data.WithdrawalDelayActive || data.HasDifferentRplWithdrawalAddress)
 
 	if data.CanWithdraw {
 		txInfo, err := c.node.WithdrawRpl(c.amount, opts)
