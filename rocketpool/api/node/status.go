package node

import (
	"context"
	"fmt"
	"math/big"
	"time"

	"github.com/ethereum/go-ethereum/accounts/abi/bind"
	"github.com/ethereum/go-ethereum/common"
	"github.com/gorilla/mux"
	batch "github.com/rocket-pool/batch-query"
	"github.com/rocket-pool/rocketpool-go/core"
	"github.com/rocket-pool/rocketpool-go/dao/oracle"
	"github.com/rocket-pool/rocketpool-go/dao/protocol"
	"github.com/rocket-pool/rocketpool-go/minipool"
	"github.com/rocket-pool/rocketpool-go/network"
	"github.com/rocket-pool/rocketpool-go/node"
	"github.com/rocket-pool/rocketpool-go/rocketpool"
	"github.com/rocket-pool/rocketpool-go/tokens"
	"github.com/rocket-pool/rocketpool-go/types"
	"github.com/rocket-pool/rocketpool-go/utils/eth"
<<<<<<< HEAD
	"github.com/wealdtech/go-ens/v3"

	"github.com/rocket-pool/smartnode/rocketpool/common/beacon"
	"github.com/rocket-pool/smartnode/rocketpool/common/collateral"
	"github.com/rocket-pool/smartnode/rocketpool/common/contracts"
	"github.com/rocket-pool/smartnode/rocketpool/common/server"
	"github.com/rocket-pool/smartnode/rocketpool/common/voting"
	"github.com/rocket-pool/smartnode/shared/config"
=======
	"github.com/urfave/cli"
	"golang.org/x/sync/errgroup"

	"github.com/rocket-pool/smartnode/shared/services"
	"github.com/rocket-pool/smartnode/shared/services/beacon"
	"github.com/rocket-pool/smartnode/shared/services/state"
>>>>>>> 002cc1a8
	"github.com/rocket-pool/smartnode/shared/types/api"
)

const (
	minipoolInfoBatchSize int = 200
)

// ===============
// === Factory ===
// ===============

type nodeStatusContextFactory struct {
	handler *NodeHandler
}

func (f *nodeStatusContextFactory) Create(vars map[string]string) (*nodeStatusContext, error) {
	c := &nodeStatusContext{
		handler: f.handler,
	}
	return c, nil
}

func (f *nodeStatusContextFactory) RegisterRoute(router *mux.Router) {
	server.RegisterSingleStageRoute[*nodeStatusContext, api.NodeStatusData](
		router, "status", f, f.handler.serviceProvider,
	)
}

// ===============
// === Context ===
// ===============

type nodeStatusContext struct {
	handler  *NodeHandler
	cfg      *config.RocketPoolConfig
	rp       *rocketpool.RocketPool
	ec       core.ExecutionClient
	bc       beacon.Client
	snapshot *contracts.SnapshotDelegation

	node         *node.Node
	networkMgr   *network.NetworkManager
	mpMgr        *minipool.MinipoolManager
	odaoMember   *oracle.OracleDaoMember
	pSettings    *protocol.ProtocolDaoSettings
	oSettings    *oracle.OracleDaoSettings
	rpl          *tokens.TokenRpl
	rplBalance   *big.Int
	fsrpl        *tokens.TokenRplFixedSupply
	fsrplBalance *big.Int
	reth         *tokens.TokenReth
	rethBalance  *big.Int
	delegate     common.Address
}

func (c *nodeStatusContext) Initialize() error {
	sp := c.handler.serviceProvider
	c.cfg = sp.GetConfig()
	c.rp = sp.GetRocketPool()
	c.ec = sp.GetEthClient()
	c.bc = sp.GetBeaconClient()
	c.snapshot = sp.GetSnapshotDelegation()
	nodeAddress, _ := sp.GetWallet().GetAddress()

	// Requirements
	err := sp.RequireNodeAddress()
	if err != nil {
		return err
	}

	// Bindings
	c.node, err = node.NewNode(c.rp, nodeAddress)
	if err != nil {
		return fmt.Errorf("error creating node %s binding: %w", nodeAddress.Hex(), err)
	}
	c.networkMgr, err = network.NewNetworkManager(c.rp)
	if err != nil {
		return fmt.Errorf("error getting network manager binding: %w", err)
	}
	c.mpMgr, err = minipool.NewMinipoolManager(c.rp)
	if err != nil {
		return fmt.Errorf("error getting minipool manager binding: %w", err)
	}
	c.odaoMember, err = oracle.NewOracleDaoMember(c.rp, nodeAddress)
	if err != nil {
		return fmt.Errorf("error creating oracle DAO member %s binding: %w", nodeAddress.Hex(), err)
	}
	pMgr, err := protocol.NewProtocolDaoManager(c.rp)
	if err != nil {
		return fmt.Errorf("error creating pDAO manager binding: %w", err)
	}
	c.pSettings = pMgr.Settings
	oMgr, err := oracle.NewOracleDaoManager(c.rp)
	if err != nil {
		return fmt.Errorf("error creating oDAO manager binding: %w", err)
	}
	c.oSettings = oMgr.Settings
	c.rpl, err = tokens.NewTokenRpl(c.rp)
	if err != nil {
		return fmt.Errorf("error creating RPL token binding: %w", err)
	}
	c.fsrpl, err = tokens.NewTokenRplFixedSupply(c.rp)
	if err != nil {
		return fmt.Errorf("error creating legacy RPL token binding: %w", err)
	}
	c.reth, err = tokens.NewTokenReth(c.rp)
	if err != nil {
		return fmt.Errorf("error creating rETH token binding: %w", err)
	}
	return nil
}

<<<<<<< HEAD
func (c *nodeStatusContext) GetState(mc *batch.MultiCaller) {
	// Node properties
	core.AddQueryablesToMulticall(mc,
		// Node
		c.node.Exists,
		c.node.PrimaryWithdrawalAddress,
		c.node.PendingPrimaryWithdrawalAddress,
		c.node.IsRplWithdrawalAddressSet,
		c.node.RplWithdrawalAddress,
		c.node.PendingRplWithdrawalAddress,
		c.node.TimezoneLocation,
		c.node.RplStake,
		c.node.EffectiveRplStake,
		c.node.MinimumRplStake,
		c.node.MaximumRplStake,
		c.node.Credit,
		c.node.IsFeeDistributorInitialized,
		c.node.MinipoolCount,
		c.node.DistributorAddress,
		c.node.SmoothingPoolRegistrationState,
		c.node.SmoothingPoolRegistrationChanged,

		// Other
		c.odaoMember.Exists,
		c.networkMgr.RplPrice,
		c.pSettings.Node.MinimumPerMinipoolStake,
		c.pSettings.Node.MaximumPerMinipoolStake,
		c.oSettings.Minipool.BondReductionWindowStart,
		c.oSettings.Minipool.BondReductionWindowLength,
	)

	// Token balances
	c.rpl.BalanceOf(mc, &c.rplBalance, c.node.Address)
	c.fsrpl.BalanceOf(mc, &c.fsrplBalance, c.node.Address)
	c.reth.BalanceOf(mc, &c.rethBalance, c.node.Address)

	// Snapshot
	c.snapshot.Delegation(mc, &c.delegate, c.node.Address, c.cfg.Smartnode.GetVotingSnapshotID())
}

func (c *nodeStatusContext) PrepareData(data *api.NodeStatusData, opts *bind.TransactOpts) error {
	// Beacon info
	beaconConfig, err := c.bc.GetEth2Config()
	if err != nil {
		return fmt.Errorf("error getting Beacon config: %w", err)
	}
	beaconHead, err := c.bc.GetBeaconHead()
	if err != nil {
		return fmt.Errorf("error getting Beacon head: %w", err)
	}
	genesisTime := time.Unix(int64(beaconConfig.GenesisTime), 0)

	// Basic properties
	data.AccountAddress = c.node.Address
	data.AccountAddressFormatted = c.getFormattedAddress(data.AccountAddress)
	data.Trusted = c.odaoMember.Exists.Get()
	data.Registered = c.node.Exists.Get()
	data.PrimaryWithdrawalAddress = c.node.PrimaryWithdrawalAddress.Get()
	data.PrimaryWithdrawalAddressFormatted = c.getFormattedAddress(data.PrimaryWithdrawalAddress)
	data.PendingPrimaryWithdrawalAddress = c.node.PendingPrimaryWithdrawalAddress.Get()
	data.PendingPrimaryWithdrawalAddressFormatted = c.getFormattedAddress(data.PendingPrimaryWithdrawalAddress)
	data.IsRplWithdrawalAddressSet = c.node.IsRplWithdrawalAddressSet.Get()
	data.RplWithdrawalAddress = c.node.RplWithdrawalAddress.Get()
	data.RplWithdrawalAddressFormatted = c.getFormattedAddress(data.RplWithdrawalAddress)
	data.PendingRplWithdrawalAddress = c.node.PendingRplWithdrawalAddress.Get()
	data.PendingRplWithdrawalAddressFormatted = c.getFormattedAddress(data.PendingRplWithdrawalAddress)
	data.TimezoneLocation = c.node.TimezoneLocation.Get()
	data.RplStake = c.node.RplStake.Get()
	data.EffectiveRplStake = c.node.EffectiveRplStake.Get()
	data.MinimumRplStake = c.node.MinimumRplStake.Get()
	data.MaximumRplStake = c.node.MaximumRplStake.Get()
	data.CreditBalance = c.node.Credit.Get()
	data.IsFeeDistributorInitialized = c.node.IsFeeDistributorInitialized.Get()

	// Minipool info
	mps, err := c.getMinipoolInfo(data)
	if err != nil {
=======
	// We need the houston deployment state before querying the node info
	isHoustonDeployed, err := state.IsHoustonDeployed(rp, nil)
	if err == nil {
		response.IsHoustonDeployed = isHoustonDeployed
	}

	// Sync
	var wg errgroup.Group

	// Get node trusted status
	wg.Go(func() error {
		trusted, err := trustednode.GetMemberExists(rp, nodeAccount.Address, nil)
		if err == nil {
			response.Trusted = trusted
		}
		return err
	})

	// Get node details
	wg.Go(func() error {
		details, err := node.GetNodeDetails(rp, nodeAccount.Address, response.IsHoustonDeployed, nil)
		if err == nil {
			response.Registered = details.Exists
			response.PrimaryWithdrawalAddress = details.PrimaryWithdrawalAddress
			response.PrimaryWithdrawalAddressFormatted = formatResolvedAddress(c, response.PrimaryWithdrawalAddress)
			response.PendingPrimaryWithdrawalAddress = details.PendingPrimaryWithdrawalAddress
			response.PendingPrimaryWithdrawalAddressFormatted = formatResolvedAddress(c, response.PendingPrimaryWithdrawalAddress)
			response.IsRPLWithdrawalAddressSet = details.IsRPLWithdrawalAddressSet
			response.RPLWithdrawalAddress = details.RPLWithdrawalAddress
			response.RPLWithdrawalAddressFormatted = formatResolvedAddress(c, response.RPLWithdrawalAddress)
			response.PendingRPLWithdrawalAddress = details.PendingRPLWithdrawalAddress
			response.PendingRPLWithdrawalAddressFormatted = formatResolvedAddress(c, response.PendingRPLWithdrawalAddress)
			response.TimezoneLocation = details.TimezoneLocation
		}
>>>>>>> 002cc1a8
		return err
	}

	// Withdrawal address and balance info
	err = c.getBalanceInfo(data)
	if err != nil {
		return err
	}

	// Collateral
	collateral, err := collateral.CheckCollateralWithMinipoolCache(c.rp, c.node.Address, mps, nil)
	if err != nil {
		return fmt.Errorf("error getting node collateral balance: %w", err)
	}
	data.EthMatched = collateral.EthMatched
	data.EthMatchedLimit = collateral.EthMatchedLimit
	data.PendingMatchAmount = collateral.PendingMatchAmount

	// Snapshot
	emptyAddress := common.Address{}
	data.VotingDelegate = c.delegate
	if data.VotingDelegate != emptyAddress {
		data.VotingDelegateFormatted = c.getFormattedAddress(data.VotingDelegate)
	}
	props, err := voting.GetSnapshotProposals(c.cfg, c.node.Address, c.delegate, true)
	if err != nil {
		data.SnapshotResponse.Error = fmt.Sprintf("error getting snapshot proposals: %s", err.Error())
	} else {
		data.SnapshotResponse.ActiveSnapshotProposals = props
	}

	// Fee recipient and smoothing pool
	sp, err := c.rp.GetContract(rocketpool.ContractName_RocketSmoothingPool)
	if err != nil {
		return fmt.Errorf("error getting smoothing pool contract: %w", err)
	}
	data.FeeRecipientInfo.SmoothingPoolAddress = *sp.Address
	data.FeeRecipientInfo.FeeDistributorAddress = c.node.DistributorAddress.Get()
	data.FeeRecipientInfo.IsInSmoothingPool = c.node.SmoothingPoolRegistrationState.Get()
	if !data.FeeRecipientInfo.IsInSmoothingPool {
		// Check if the user just opted out
		optOutTime := c.node.SmoothingPoolRegistrationChanged.Formatted()
		if optOutTime != time.Unix(0, 0) {
			// Get the epoch for that time
			secondsSinceGenesis := optOutTime.Sub(genesisTime)
			epoch := uint64(secondsSinceGenesis.Seconds()) / beaconConfig.SecondsPerEpoch

			// Make sure epoch + 1 is finalized - if not, they're still on cooldown
			targetEpoch := epoch + 1
			if beaconHead.FinalizedEpoch < targetEpoch {
				data.FeeRecipientInfo.IsInOptOutCooldown = true
				data.FeeRecipientInfo.OptOutEpoch = targetEpoch
			}
		}
	}

	// True effective stakes and collateral ratios
	err = c.calculateTrueStakesAndBonds(data, mps, beaconHead.Epoch)
	if err != nil {
		return err
	}

	return nil
}

// Get a formatting string containing the ENS name for an address (if it exists)
func (c *nodeStatusContext) getFormattedAddress(address common.Address) string {
	name, err := ens.ReverseResolve(c.ec, address)
	if err != nil {
		return address.Hex()
	}
	return fmt.Sprintf("%s (%s)", name, address.Hex())
}

// Get info pertaining to the node's minipools
func (c *nodeStatusContext) getMinipoolInfo(data *api.NodeStatusData) ([]minipool.IMinipool, error) {
	// Minipool info
	addresses, err := c.node.GetMinipoolAddresses(c.node.MinipoolCount.Formatted(), nil)
	if err != nil {
		return nil, fmt.Errorf("error getting minipool addresses: %w", err)
	}
	mps, err := c.mpMgr.CreateMinipoolsFromAddresses(addresses, false, nil)
	if err != nil {
		return nil, fmt.Errorf("error creating minipool bindings: %w", err)
	}
	err = c.rp.BatchQuery(len(addresses), minipoolInfoBatchSize, func(mc *batch.MultiCaller, i int) error {
		// Basic details
		mp := mps[i]
		mpCommon := mp.Common()
		core.AddQueryablesToMulticall(mc,
			mpCommon.PenaltyCount,
			mpCommon.IsFinalised,
			mpCommon.Status,
			mpCommon.NodeRefundBalance,
			mpCommon.NodeDepositBalance,
			mpCommon.UserDepositBalance,
			mpCommon.Pubkey,
		)

		// Details needed for collateral checking
		mpv3, isMpv3 := minipool.GetMinipoolAsV3(mp)
		if isMpv3 {
			core.AddQueryablesToMulticall(mc,
				mpv3.ReduceBondTime,
				mpv3.IsBondReduceCancelled,
				mpv3.ReduceBondValue,
			)
		}
		return nil
	}, nil)
	if err != nil {
		return nil, fmt.Errorf("error getting minipool details: %w", err)
	}

	// Minipools
	data.PenalizedMinipools = map[common.Address]uint64{}
	data.MinipoolCounts.Total = len(mps)
	for _, mp := range mps {
		mpCommon := mp.Common()
		penaltyCount := mpCommon.PenaltyCount.Formatted()
		if penaltyCount > 0 {
			data.PenalizedMinipools[mpCommon.Address] = penaltyCount
		}
		if mpCommon.IsFinalised.Get() {
			data.MinipoolCounts.Finalised++
		} else {
			switch mpCommon.Status.Formatted() {
			case types.MinipoolStatus_Initialized:
				data.MinipoolCounts.Initialized++
			case types.MinipoolStatus_Prelaunch:
				data.MinipoolCounts.Prelaunch++
			case types.MinipoolStatus_Staking:
				data.MinipoolCounts.Staking++
			case types.MinipoolStatus_Withdrawable:
				data.MinipoolCounts.Withdrawable++
			case types.MinipoolStatus_Dissolved:
				data.MinipoolCounts.Dissolved++
			}
			if mpCommon.NodeRefundBalance.Get().Cmp(common.Big0) > 0 {
				data.MinipoolCounts.RefundAvailable++
			}
		}
	}

<<<<<<< HEAD
	return mps, nil
}

// Get token and ETH balance information for the node and its primary / RPL withdrawal addresses (if set)
func (c *nodeStatusContext) getBalanceInfo(data *api.NodeStatusData) error {
	// Withdrawal address balances
	ethAddresses := []common.Address{
		c.node.Address,
		c.node.DistributorAddress.Get(),
	}
	var primaryWithdrawRplBalance *big.Int
	var primaryWithdrawFsRplBalance *big.Int
	var primaryWithdrawRethBalance *big.Int
	var rplWithdrawRplBalance *big.Int
	var rplWithdrawFsRplBalance *big.Int
	var rplWithdrawRethBalance *big.Int
	primaryWithdrawalDifferent := (data.PrimaryWithdrawalAddress != data.AccountAddress)
	rplWithdrawalDifferent := (data.RplWithdrawalAddress != data.AccountAddress && data.IsRplWithdrawalAddressSet)
	err := c.rp.Query(func(mc *batch.MultiCaller) error {
		if primaryWithdrawalDifferent {
			c.rpl.BalanceOf(mc, &primaryWithdrawRplBalance, data.PrimaryWithdrawalAddress)
			c.fsrpl.BalanceOf(mc, &primaryWithdrawFsRplBalance, data.PrimaryWithdrawalAddress)
			c.reth.BalanceOf(mc, &primaryWithdrawRethBalance, data.PrimaryWithdrawalAddress)
			ethAddresses = append(ethAddresses, data.PrimaryWithdrawalAddress)
		}
		if rplWithdrawalDifferent {
			c.rpl.BalanceOf(mc, &rplWithdrawRplBalance, data.RplWithdrawalAddress)
			c.fsrpl.BalanceOf(mc, &rplWithdrawFsRplBalance, data.RplWithdrawalAddress)
			c.reth.BalanceOf(mc, &rplWithdrawRethBalance, data.RplWithdrawalAddress)
			ethAddresses = append(ethAddresses, data.RplWithdrawalAddress)
		}
		return nil
	}, nil)
	if err != nil {
		return fmt.Errorf("error getting withdrawal address balances: %w", err)
=======
	// Get withdrawal address balances
	if !bytes.Equal(nodeAccount.Address.Bytes(), response.PrimaryWithdrawalAddress.Bytes()) {
		withdrawalBalances, err := tokens.GetBalances(rp, response.PrimaryWithdrawalAddress, nil)
		if err != nil {
			return nil, err
		}
		response.PrimaryWithdrawalBalances = withdrawalBalances
	}
	if response.IsHoustonDeployed && !bytes.Equal(nodeAccount.Address.Bytes(), response.RPLWithdrawalAddress.Bytes()) &&
		!bytes.Equal(response.PrimaryWithdrawalAddress.Bytes(), response.RPLWithdrawalAddress.Bytes()) {
		withdrawalBalances, err := tokens.GetBalances(rp, response.RPLWithdrawalAddress, nil)
		if err != nil {
			return nil, err
		}
		response.RPLWithdrawalBalances = withdrawalBalances
	}

	if response.IsHoustonDeployed {
		creditAndBalance, err := node.GetNodeCreditAndBalance(rp, nodeAccount.Address, nil)
		if err != nil {
			return nil, err
		}
		response.CreditAndEthOnBehalfBalance = creditAndBalance
		usableCreditAndBalance, err := node.GetNodeUsableCreditAndBalance(rp, nodeAccount.Address, nil)
		if err != nil {
			return nil, err
		}
		response.UsableCreditAndEthOnBehalfBalance = usableCreditAndBalance
		ethBalance, err := node.GetNodeEthBalance(rp, nodeAccount.Address, nil)
		if err != nil {
			return nil, err
		}
		response.EthOnBehalfBalance = ethBalance

>>>>>>> 002cc1a8
	}

	// Balances
	ethBalances, err := c.rp.BalanceBatcher.GetEthBalances(ethAddresses, nil)
	if err != nil {
		return fmt.Errorf("error getting ETH balances: %w", err)
	}
	data.NodeBalances.Rpl = c.rplBalance
	data.NodeBalances.Fsrpl = c.fsrplBalance
	data.NodeBalances.Reth = c.rethBalance
	data.NodeBalances.Eth = ethBalances[0]
	data.FeeDistributorBalance = ethBalances[1]
	index := 2
	if primaryWithdrawalDifferent {
		data.PrimaryWithdrawalBalances.Rpl = primaryWithdrawRplBalance
		data.PrimaryWithdrawalBalances.Fsrpl = primaryWithdrawFsRplBalance
		data.PrimaryWithdrawalBalances.Reth = primaryWithdrawRethBalance
		data.PrimaryWithdrawalBalances.Eth = ethBalances[index]
		index++
	}
	if rplWithdrawalDifferent {
		data.RplWithdrawalBalances.Rpl = rplWithdrawRplBalance
		data.RplWithdrawalBalances.Fsrpl = rplWithdrawFsRplBalance
		data.RplWithdrawalBalances.Reth = rplWithdrawRethBalance
		data.RplWithdrawalBalances.Eth = ethBalances[index]
	}

	return nil
}

// Calculate the node's borrowed and bonded RPL amounts, along with the true min and max stakes
func (c *nodeStatusContext) calculateTrueStakesAndBonds(data *api.NodeStatusData, minipools []minipool.IMinipool, epoch uint64) error {
	activeMinipools := data.MinipoolCounts.Total - data.MinipoolCounts.Finalised
	if activeMinipools > 0 {
		minStakeFraction := c.pSettings.Node.MinimumPerMinipoolStake.Raw()
		maxStakeFraction := c.pSettings.Node.MaximumPerMinipoolStake.Raw()
		rplPrice := c.networkMgr.RplPrice.Raw()

		// Calculate the *real* minimum, including the pending bond reductions
		trueMinimumStake := big.NewInt(0).Add(data.EthMatched, data.PendingMatchAmount)
		trueMinimumStake.Mul(trueMinimumStake, minStakeFraction)
		trueMinimumStake.Div(trueMinimumStake, rplPrice)

		// Calculate the *real* maximum, including the pending bond reductions
		trueMaximumStake := eth.EthToWei(32)
		trueMaximumStake.Mul(trueMaximumStake, big.NewInt(int64(activeMinipools)))
		trueMaximumStake.Sub(trueMaximumStake, data.EthMatched)
		trueMaximumStake.Sub(trueMaximumStake, data.PendingMatchAmount) // (32 * activeMinipools - ethMatched - pendingMatch)
		trueMaximumStake.Mul(trueMaximumStake, maxStakeFraction)
		trueMaximumStake.Div(trueMaximumStake, rplPrice)

		data.MinimumRplStake = trueMinimumStake
		data.MaximumRplStake = trueMaximumStake

		if data.EffectiveRplStake.Cmp(trueMinimumStake) < 0 {
			data.EffectiveRplStake.SetUint64(0)
		} else if data.EffectiveRplStake.Cmp(trueMaximumStake) > 0 {
			data.EffectiveRplStake.Set(trueMaximumStake)
		}

		data.BondedCollateralRatio = eth.WeiToEth(rplPrice) * eth.WeiToEth(data.RplStake) / (float64(activeMinipools)*32.0 - eth.WeiToEth(data.EthMatched) - eth.WeiToEth(data.PendingMatchAmount))
		data.BorrowedCollateralRatio = eth.WeiToEth(rplPrice) * eth.WeiToEth(data.RplStake) / (eth.WeiToEth(data.EthMatched) + eth.WeiToEth(data.PendingMatchAmount))

		// Calculate the "eligible" info (ignoring pending bond reductions) based on the Beacon Chain
		_, _, pendingEligibleBorrowedEth, pendingEligibleBondedEth, err := c.getTrueBorrowAndBondAmounts(minipools, epoch)
		if err != nil {
			return fmt.Errorf("error calculating eligible borrowed and bonded amounts: %w", err)
		}

		// Calculate the "eligible real" minimum based on the Beacon Chain, including pending bond reductions
		pendingTrueMinimumStake := big.NewInt(0).Mul(pendingEligibleBorrowedEth, minStakeFraction)
		pendingTrueMinimumStake.Div(pendingTrueMinimumStake, rplPrice)

		// Calculate the "eligible real" maximum based on the Beacon Chain, including the pending bond reductions
		pendingTrueMaximumStake := big.NewInt(0).Mul(pendingEligibleBondedEth, maxStakeFraction)
		pendingTrueMaximumStake.Div(pendingTrueMaximumStake, rplPrice)

		data.PendingMinimumRplStake = pendingTrueMinimumStake
		data.PendingMaximumRplStake = pendingTrueMaximumStake

		data.PendingEffectiveRplStake = big.NewInt(0).Set(data.RplStake)
		if data.PendingEffectiveRplStake.Cmp(pendingTrueMinimumStake) < 0 {
			data.PendingEffectiveRplStake.SetUint64(0)
		} else if data.PendingEffectiveRplStake.Cmp(pendingTrueMaximumStake) > 0 {
			data.PendingEffectiveRplStake.Set(pendingTrueMaximumStake)
		}

		pendingEligibleBondedEthFloat := eth.WeiToEth(pendingEligibleBondedEth)
		if pendingEligibleBondedEthFloat == 0 {
			data.PendingBondedCollateralRatio = 0
		} else {
			data.PendingBondedCollateralRatio = eth.WeiToEth(rplPrice) * eth.WeiToEth(data.RplStake) / pendingEligibleBondedEthFloat
		}

		pendingEligibleBorrowedEthFloat := eth.WeiToEth(pendingEligibleBorrowedEth)
		if pendingEligibleBorrowedEthFloat == 0 {
			data.PendingBorrowedCollateralRatio = 0
		} else {
			data.PendingBorrowedCollateralRatio = eth.WeiToEth(rplPrice) * eth.WeiToEth(data.RplStake) / pendingEligibleBorrowedEthFloat
		}
	} else {
		data.BorrowedCollateralRatio = -1
		data.BondedCollateralRatio = -1
		data.PendingEffectiveRplStake = big.NewInt(0)
		data.PendingMinimumRplStake = big.NewInt(0)
		data.PendingMaximumRplStake = big.NewInt(0)
		data.PendingBondedCollateralRatio = -1
		data.PendingBorrowedCollateralRatio = -1
	}
	return nil
}

// Calculate the true borrowed and bonded ETH amounts for a node based on the Beacon status of the minipools
func (c *nodeStatusContext) getTrueBorrowAndBondAmounts(mps []minipool.IMinipool, epoch uint64) (*big.Int, *big.Int, *big.Int, *big.Int, error) {

	pubkeys := make([]types.ValidatorPubkey, len(mps))
	nodeDeposits := make([]*big.Int, len(mps))
	userDeposits := make([]*big.Int, len(mps))
	pendingNodeDeposits := make([]*big.Int, len(mps))
	pendingUserDeposits := make([]*big.Int, len(mps))

	latestBlockHeader, err := c.ec.HeaderByNumber(context.Background(), nil)
	if err != nil {
		return nil, nil, nil, nil, fmt.Errorf("error getting latest block header: %w", err)
	}
	blockTime := time.Unix(int64(latestBlockHeader.Time), 0)
	reductionWindowStart := c.oSettings.Minipool.BondReductionWindowStart.Formatted()
	reductionWindowLength := c.oSettings.Minipool.BondReductionWindowLength.Formatted()
	reductionWindowEnd := time.Duration(reductionWindowStart+reductionWindowLength) * time.Second

	zeroTime := time.Unix(0, 0)
	for i, mp := range mps {
		mpCommon := mp.Common()
		pubkeys[i] = mpCommon.Pubkey.Get()
		nodeDeposits[i] = mpCommon.NodeDepositBalance.Get()
		userDeposits[i] = mpCommon.UserDepositBalance.Get()

		mpv3, isv3 := minipool.GetMinipoolAsV3(mp)
		if isv3 {
			reduceBondTime := mpv3.ReduceBondTime.Formatted()
			reduceBondCancelled := mpv3.IsBondReduceCancelled.Get()

			// Ignore minipools that don't have a bond reduction pending
			timeSinceReductionStart := blockTime.Sub(reduceBondTime)
			if reduceBondTime == zeroTime ||
				reduceBondCancelled ||
				timeSinceReductionStart > reductionWindowEnd {
				pendingNodeDeposits[i] = nodeDeposits[i]
				pendingUserDeposits[i] = userDeposits[i]
			} else {
				newBond := mpv3.ReduceBondValue.Get()
				pendingNodeDeposits[i] = newBond

				// New user deposit = old + delta
				pendingUserDeposits[i] = big.NewInt(0).Sub(nodeDeposits[i], newBond)
				pendingUserDeposits[i].Add(pendingUserDeposits[i], userDeposits[i])
			}
		} else {
			pendingNodeDeposits[i] = nodeDeposits[i]
			pendingUserDeposits[i] = userDeposits[i]
		}
	}

	statuses, err := c.bc.GetValidatorStatuses(pubkeys, nil)
	if err != nil {
		return nil, nil, nil, nil, fmt.Errorf("error loading validator statuses: %w", err)
	}

	eligibleBorrowedEth := big.NewInt(0)
	eligibleBondedEth := big.NewInt(0)
	pendingEligibleBorrowedEth := big.NewInt(0)
	pendingEligibleBondedEth := big.NewInt(0)
	for i, pubkey := range pubkeys {
		status, exists := statuses[pubkey]
		if !exists {
			// Validator doesn't exist on Beacon yet
			continue
		}
		if status.ActivationEpoch > epoch {
			// Validator hasn't activated yet
			continue
		}
		if status.ExitEpoch <= epoch {
			// Validator exited
			continue
		}
		// It's eligible, so add up the borrowed and bonded amounts
		eligibleBorrowedEth.Add(eligibleBorrowedEth, userDeposits[i])
		eligibleBondedEth.Add(eligibleBondedEth, nodeDeposits[i])
		pendingEligibleBorrowedEth.Add(pendingEligibleBorrowedEth, pendingUserDeposits[i])
		pendingEligibleBondedEth.Add(pendingEligibleBondedEth, pendingNodeDeposits[i])
	}

	return eligibleBorrowedEth, eligibleBondedEth, pendingEligibleBorrowedEth, pendingEligibleBondedEth, nil
}<|MERGE_RESOLUTION|>--- conflicted
+++ resolved
@@ -20,7 +20,6 @@
 	"github.com/rocket-pool/rocketpool-go/tokens"
 	"github.com/rocket-pool/rocketpool-go/types"
 	"github.com/rocket-pool/rocketpool-go/utils/eth"
-<<<<<<< HEAD
 	"github.com/wealdtech/go-ens/v3"
 
 	"github.com/rocket-pool/smartnode/rocketpool/common/beacon"
@@ -29,14 +28,6 @@
 	"github.com/rocket-pool/smartnode/rocketpool/common/server"
 	"github.com/rocket-pool/smartnode/rocketpool/common/voting"
 	"github.com/rocket-pool/smartnode/shared/config"
-=======
-	"github.com/urfave/cli"
-	"golang.org/x/sync/errgroup"
-
-	"github.com/rocket-pool/smartnode/shared/services"
-	"github.com/rocket-pool/smartnode/shared/services/beacon"
-	"github.com/rocket-pool/smartnode/shared/services/state"
->>>>>>> 002cc1a8
 	"github.com/rocket-pool/smartnode/shared/types/api"
 )
 
@@ -149,7 +140,6 @@
 	return nil
 }
 
-<<<<<<< HEAD
 func (c *nodeStatusContext) GetState(mc *batch.MultiCaller) {
 	// Node properties
 	core.AddQueryablesToMulticall(mc,
@@ -171,6 +161,9 @@
 		c.node.DistributorAddress,
 		c.node.SmoothingPoolRegistrationState,
 		c.node.SmoothingPoolRegistrationChanged,
+		c.node.TotalCreditAndDonatedBalance,
+		c.node.UsableCreditAndDonatedBalance,
+		c.node.DonatedEthBalance,
 
 		// Other
 		c.odaoMember.Exists,
@@ -222,47 +215,14 @@
 	data.MinimumRplStake = c.node.MinimumRplStake.Get()
 	data.MaximumRplStake = c.node.MaximumRplStake.Get()
 	data.CreditBalance = c.node.Credit.Get()
+	data.CreditAndEthOnBehalfBalance = c.node.TotalCreditAndDonatedBalance.Get()
+	data.UsableCreditAndEthOnBehalfBalance = c.node.UsableCreditAndDonatedBalance.Get()
+	data.EthOnBehalfBalance = c.node.DonatedEthBalance.Get()
 	data.IsFeeDistributorInitialized = c.node.IsFeeDistributorInitialized.Get()
 
 	// Minipool info
 	mps, err := c.getMinipoolInfo(data)
 	if err != nil {
-=======
-	// We need the houston deployment state before querying the node info
-	isHoustonDeployed, err := state.IsHoustonDeployed(rp, nil)
-	if err == nil {
-		response.IsHoustonDeployed = isHoustonDeployed
-	}
-
-	// Sync
-	var wg errgroup.Group
-
-	// Get node trusted status
-	wg.Go(func() error {
-		trusted, err := trustednode.GetMemberExists(rp, nodeAccount.Address, nil)
-		if err == nil {
-			response.Trusted = trusted
-		}
-		return err
-	})
-
-	// Get node details
-	wg.Go(func() error {
-		details, err := node.GetNodeDetails(rp, nodeAccount.Address, response.IsHoustonDeployed, nil)
-		if err == nil {
-			response.Registered = details.Exists
-			response.PrimaryWithdrawalAddress = details.PrimaryWithdrawalAddress
-			response.PrimaryWithdrawalAddressFormatted = formatResolvedAddress(c, response.PrimaryWithdrawalAddress)
-			response.PendingPrimaryWithdrawalAddress = details.PendingPrimaryWithdrawalAddress
-			response.PendingPrimaryWithdrawalAddressFormatted = formatResolvedAddress(c, response.PendingPrimaryWithdrawalAddress)
-			response.IsRPLWithdrawalAddressSet = details.IsRPLWithdrawalAddressSet
-			response.RPLWithdrawalAddress = details.RPLWithdrawalAddress
-			response.RPLWithdrawalAddressFormatted = formatResolvedAddress(c, response.RPLWithdrawalAddress)
-			response.PendingRPLWithdrawalAddress = details.PendingRPLWithdrawalAddress
-			response.PendingRPLWithdrawalAddressFormatted = formatResolvedAddress(c, response.PendingRPLWithdrawalAddress)
-			response.TimezoneLocation = details.TimezoneLocation
-		}
->>>>>>> 002cc1a8
 		return err
 	}
 
@@ -407,7 +367,6 @@
 		}
 	}
 
-<<<<<<< HEAD
 	return mps, nil
 }
 
@@ -443,42 +402,6 @@
 	}, nil)
 	if err != nil {
 		return fmt.Errorf("error getting withdrawal address balances: %w", err)
-=======
-	// Get withdrawal address balances
-	if !bytes.Equal(nodeAccount.Address.Bytes(), response.PrimaryWithdrawalAddress.Bytes()) {
-		withdrawalBalances, err := tokens.GetBalances(rp, response.PrimaryWithdrawalAddress, nil)
-		if err != nil {
-			return nil, err
-		}
-		response.PrimaryWithdrawalBalances = withdrawalBalances
-	}
-	if response.IsHoustonDeployed && !bytes.Equal(nodeAccount.Address.Bytes(), response.RPLWithdrawalAddress.Bytes()) &&
-		!bytes.Equal(response.PrimaryWithdrawalAddress.Bytes(), response.RPLWithdrawalAddress.Bytes()) {
-		withdrawalBalances, err := tokens.GetBalances(rp, response.RPLWithdrawalAddress, nil)
-		if err != nil {
-			return nil, err
-		}
-		response.RPLWithdrawalBalances = withdrawalBalances
-	}
-
-	if response.IsHoustonDeployed {
-		creditAndBalance, err := node.GetNodeCreditAndBalance(rp, nodeAccount.Address, nil)
-		if err != nil {
-			return nil, err
-		}
-		response.CreditAndEthOnBehalfBalance = creditAndBalance
-		usableCreditAndBalance, err := node.GetNodeUsableCreditAndBalance(rp, nodeAccount.Address, nil)
-		if err != nil {
-			return nil, err
-		}
-		response.UsableCreditAndEthOnBehalfBalance = usableCreditAndBalance
-		ethBalance, err := node.GetNodeEthBalance(rp, nodeAccount.Address, nil)
-		if err != nil {
-			return nil, err
-		}
-		response.EthOnBehalfBalance = ethBalance
-
->>>>>>> 002cc1a8
 	}
 
 	// Balances
