package pdao

import (
	"fmt"
	"net/url"

	"github.com/ethereum/go-ethereum/accounts/abi/bind"
	"github.com/ethereum/go-ethereum/common"
	"github.com/gorilla/mux"
	batch "github.com/rocket-pool/batch-query"
	"github.com/rocket-pool/rocketpool-go/core"
	"github.com/rocket-pool/rocketpool-go/dao/protocol"
	"github.com/rocket-pool/rocketpool-go/node"
	"github.com/rocket-pool/rocketpool-go/rocketpool"
	"github.com/rocket-pool/smartnode/rocketpool/common/beacon"
	"github.com/rocket-pool/smartnode/rocketpool/common/server"
	"github.com/rocket-pool/smartnode/shared/config"
	"github.com/rocket-pool/smartnode/shared/types/api"
)

const (
	nodeVoteBatchSize int = 500
)

// ===============
// === Factory ===
// ===============

type protocolDaoProposalsContextFactory struct {
	handler *ProtocolDaoHandler
}

func (f *protocolDaoProposalsContextFactory) Create(args url.Values) (*protocolDaoProposalsContext, error) {
	c := &protocolDaoProposalsContext{
		handler: f.handler,
	}
	return c, nil
}

<<<<<<< HEAD
func (f *protocolDaoProposalsContextFactory) RegisterRoute(router *mux.Router) {
	server.RegisterSingleStageRoute[*protocolDaoProposalsContext, api.ProtocolDaoProposalsData](
		router, "proposals", f, f.handler.serviceProvider,
	)
}
=======
func getProposalsWithNodeVoteDirection(rp *rocketpool.RocketPool, nodeAddress common.Address, props []protocol.ProtocolDaoProposalDetails) ([]api.PDAOProposalWithNodeVoteDirection, error) {
	// Load node votes in batches
	proposalCount := uint64(len(props))
	details := make([]api.PDAOProposalWithNodeVoteDirection, proposalCount)
	for bsi := uint64(0); bsi < proposalCount; bsi += ProposalDetailsBatchSize {
		// Get batch start & end index
		psi := bsi
		pei := bsi + ProposalDetailsBatchSize
		if pei > proposalCount {
			pei = proposalCount
		}

		// Load details
		var wg errgroup.Group
		for pi := psi; pi < pei; pi++ {
			pi := pi
			wg.Go(func() error {
				prop := props[pi]
				details[pi].ProtocolDaoProposalDetails = prop
				voteDir, err := protocol.GetAddressVoteDirection(rp, prop.ID, nodeAddress, nil)
				if err == nil {
					details[pi].NodeVoteDirection = voteDir
				}
				return err
			})
		}
		if err := wg.Wait(); err != nil {
			return nil, err
		}
	}
>>>>>>> a731dbde

// ===============
// === Context ===
// ===============

type protocolDaoProposalsContext struct {
	handler     *ProtocolDaoHandler
	rp          *rocketpool.RocketPool
	cfg         *config.RocketPoolConfig
	bc          beacon.Client
	nodeAddress common.Address

	id      string
	address common.Address
	node    *node.Node
	pdaoMgr *protocol.ProtocolDaoManager
}

func (c *protocolDaoProposalsContext) Initialize() error {
	sp := c.handler.serviceProvider
	c.rp = sp.GetRocketPool()
	c.nodeAddress, _ = sp.GetWallet().GetAddress()

	// Bindings
	var err error
	c.node, err = node.NewNode(c.rp, c.nodeAddress)
	if err != nil {
		return fmt.Errorf("error creating node binding: %w", err)
	}
	c.pdaoMgr, err = protocol.NewProtocolDaoManager(c.rp)
	if err != nil {
		return fmt.Errorf("error creating protocol DAO manager binding: %w", err)
	}
	return nil
}

func (c *protocolDaoProposalsContext) GetState(mc *batch.MultiCaller) {
	core.AddQueryablesToMulticall(mc,
		c.pdaoMgr.ProposalCount,
		c.node.Exists,
	)
}

func (c *protocolDaoProposalsContext) PrepareData(data *api.ProtocolDaoProposalsData, opts *bind.TransactOpts) error {
	// Get the proposals
	props, err := c.pdaoMgr.GetProposals(c.pdaoMgr.ProposalCount.Formatted(), true, nil)
	if err != nil {
		return fmt.Errorf("error getting Protocol DAO proposals: %w", err)
	}

	// Convert them to API proposals
	returnProps := make([]api.ProtocolDaoProposalDetails, len(props))
	for i, prop := range props {
		returnProps[i] = api.ProtocolDaoProposalDetails{
			ID:                   prop.ID,
			ProposerAddress:      prop.ProposerAddress.Get(),
			TargetBlock:          prop.TargetBlock.Formatted(),
			Message:              prop.Message.Get(),
			ChallengeWindow:      prop.ChallengeWindow.Formatted(),
			CreatedTime:          prop.CreatedTime.Formatted(),
			VotingStartTime:      prop.VotingStartTime.Formatted(),
			Phase1EndTime:        prop.Phase1EndTime.Formatted(),
			Phase2EndTime:        prop.Phase2EndTime.Formatted(),
			ExpiryTime:           prop.ExpiryTime.Formatted(),
			VotingPowerRequired:  prop.VotingPowerRequired.Raw(),
			VotingPowerFor:       prop.VotingPowerFor.Raw(),
			VotingPowerAgainst:   prop.VotingPowerAgainst.Raw(),
			VotingPowerAbstained: prop.VotingPowerAbstained.Raw(),
			VotingPowerToVeto:    prop.VotingPowerToVeto.Raw(),
			IsDestroyed:          prop.IsDestroyed.Get(),
			IsFinalized:          prop.IsFinalized.Get(),
			IsExecuted:           prop.IsExecuted.Get(),
			IsVetoed:             prop.IsVetoed.Get(),
			Payload:              prop.Payload.Get(),
			State:                prop.State.Formatted(),
			ProposalBond:         prop.ProposalBond.Get(),
			ChallengeBond:        prop.ChallengeBond.Get(),
			DefeatIndex:          prop.DefeatIndex.Formatted(),
		}
		returnProps[i].PayloadStr, err = prop.GetProposalPayloadString()
		if err != nil {
			returnProps[i].PayloadStr = "<error parsing payload string>"
		}
	}

	// Get the node's vote directions
	if c.node.Exists.Get() {
		err = c.rp.BatchQuery(len(props), nodeVoteBatchSize, func(mc *batch.MultiCaller, i int) error {
			props[i].GetAddressVoteDirection(mc, &returnProps[i].NodeVoteDirection, c.nodeAddress)
			return nil
		}, nil)
		if err != nil {
			return fmt.Errorf("error getting node %s votes: %w", c.nodeAddress.Hex(), err)
		}
	}

	// Return
	data.Proposals = returnProps
	return nil
}<|MERGE_RESOLUTION|>--- conflicted
+++ resolved
@@ -12,6 +12,7 @@
 	"github.com/rocket-pool/rocketpool-go/dao/protocol"
 	"github.com/rocket-pool/rocketpool-go/node"
 	"github.com/rocket-pool/rocketpool-go/rocketpool"
+	"github.com/rocket-pool/rocketpool-go/types"
 	"github.com/rocket-pool/smartnode/rocketpool/common/beacon"
 	"github.com/rocket-pool/smartnode/rocketpool/common/server"
 	"github.com/rocket-pool/smartnode/shared/config"
@@ -37,44 +38,11 @@
 	return c, nil
 }
 
-<<<<<<< HEAD
 func (f *protocolDaoProposalsContextFactory) RegisterRoute(router *mux.Router) {
 	server.RegisterSingleStageRoute[*protocolDaoProposalsContext, api.ProtocolDaoProposalsData](
 		router, "proposals", f, f.handler.serviceProvider,
 	)
 }
-=======
-func getProposalsWithNodeVoteDirection(rp *rocketpool.RocketPool, nodeAddress common.Address, props []protocol.ProtocolDaoProposalDetails) ([]api.PDAOProposalWithNodeVoteDirection, error) {
-	// Load node votes in batches
-	proposalCount := uint64(len(props))
-	details := make([]api.PDAOProposalWithNodeVoteDirection, proposalCount)
-	for bsi := uint64(0); bsi < proposalCount; bsi += ProposalDetailsBatchSize {
-		// Get batch start & end index
-		psi := bsi
-		pei := bsi + ProposalDetailsBatchSize
-		if pei > proposalCount {
-			pei = proposalCount
-		}
-
-		// Load details
-		var wg errgroup.Group
-		for pi := psi; pi < pei; pi++ {
-			pi := pi
-			wg.Go(func() error {
-				prop := props[pi]
-				details[pi].ProtocolDaoProposalDetails = prop
-				voteDir, err := protocol.GetAddressVoteDirection(rp, prop.ID, nodeAddress, nil)
-				if err == nil {
-					details[pi].NodeVoteDirection = voteDir
-				}
-				return err
-			})
-		}
-		if err := wg.Wait(); err != nil {
-			return nil, err
-		}
-	}
->>>>>>> a731dbde
 
 // ===============
 // === Context ===
@@ -161,15 +129,19 @@
 	}
 
 	// Get the node's vote directions
+	nodeVoteDirs := make([]func() types.VoteDirection, len(props))
 	if c.node.Exists.Get() {
 		err = c.rp.BatchQuery(len(props), nodeVoteBatchSize, func(mc *batch.MultiCaller, i int) error {
-			props[i].GetAddressVoteDirection(mc, &returnProps[i].NodeVoteDirection, c.nodeAddress)
+			nodeVoteDirs[i] = props[i].GetAddressVoteDirection(mc, c.nodeAddress)
 			return nil
 		}, nil)
 		if err != nil {
 			return fmt.Errorf("error getting node %s votes: %w", c.nodeAddress.Hex(), err)
 		}
 	}
+	for i := range returnProps {
+		returnProps[i].NodeVoteDirection = nodeVoteDirs[i]()
+	}
 
 	// Return
 	data.Proposals = returnProps
