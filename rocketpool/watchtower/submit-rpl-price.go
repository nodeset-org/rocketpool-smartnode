--- conflicted
+++ resolved
@@ -32,201 +32,6 @@
 	mathutils "github.com/rocket-pool/smartnode/shared/utils/math"
 )
 
-<<<<<<< HEAD
-=======
-const (
-	OptimismMessengerAbi string = `[
-		{
-		"inputs": [],
-		"name": "rateStale",
-		"outputs": [
-			{
-			"internalType": "bool",
-			"name": "",
-			"type": "bool"
-			}
-		],
-		"stateMutability": "view",
-		"type": "function"
-		},
-		{
-		"inputs": [],
-		"name": "submitRate",
-		"outputs": [],
-		"stateMutability": "nonpayable",
-		"type": "function"
-		}
-	]`
-
-	PolygonMessengerAbi string = `[
-		{
-		"inputs": [],
-		"name": "rateStale",
-		"outputs": [
-			{
-			"internalType": "bool",
-			"name": "",
-			"type": "bool"
-			}
-		],
-		"stateMutability": "view",
-		"type": "function"
-		},
-		{
-		"inputs": [],
-		"name": "submitRate",
-		"outputs": [],
-		"stateMutability": "nonpayable",
-		"type": "function"
-		}
-	]`
-
-	ArbitrumMessengerAbi string = `[
-		{
-		"inputs": [],
-		"name": "rateStale",
-		"outputs": [
-			{
-			"internalType": "bool",
-			"name": "",
-			"type": "bool"
-			}
-		],
-		"stateMutability": "view",
-		"type": "function"
-		},
-		{
-		"inputs": [
-			{
-			"internalType": "uint256",
-			"name": "_maxSubmissionCost",
-			"type": "uint256"
-			},
-			{
-			"internalType": "uint256",
-			"name": "_gasLimit",
-			"type": "uint256"
-			},
-			{
-			"internalType": "uint256",
-			"name": "_gasPriceBid",
-			"type": "uint256"
-			}
-		],
-		"name": "submitRate",
-		"outputs": [],
-		"stateMutability": "payable",
-		"type": "function"
-		}
-	]`
-
-	zkSyncEraMessengerAbi string = `[
-		{
-			"inputs": [],
-			"name": "rateStale",
-			"outputs": [
-			{
-				"internalType": "bool",
-				"name": "",
-				"type": "bool"
-			}
-			],
-			"stateMutability": "view",
-			"type": "function"
-		},
-		{
-			"inputs": [
-			{
-				"internalType": "uint256",
-				"name": "_l2GasLimit",
-				"type": "uint256"
-			},
-			{
-				"internalType": "uint256",
-				"name": "_l2GasPerPubdataByteLimit",
-				"type": "uint256"
-			}
-			],
-			"name": "submitRate",
-			"outputs": [],
-			"stateMutability": "payable",
-			"type": "function"
-		}
-	]`
-
-	ScrollMessengerAbi string = `[
-		{
-		"inputs": [],
-		"name": "rateStale",
-		"outputs": [
-			{
-			"internalType": "bool",
-			"name": "",
-			"type": "bool"
-			}
-		],
-		"stateMutability": "view",
-		"type": "function"
-		},
-		{
-		"inputs": [
-			{
-			"internalType": "uint256",
-			"name": "_l2GasLimit",
-			"type": "uint256"
-			}
-		],
-		"name": "submitRate",
-		"outputs": [],
-		"stateMutability": "payable",
-		"type": "function"
-		}
-	]`
-
-	ScrollFeeEstimatorAbi string = `[
-		{
-			"inputs": [
-				{
-				"internalType": "uint256",
-				"name": "_l2GasLimit",
-				"type": "uint256"
-				}
-			],
-			"name": "estimateCrossDomainMessageFee",
-			"outputs": [ 
-				{
-				"internalType":"uint256","name":"","type":"uint256"
-				}
-			]
-			,"stateMutability":"view",
-			"type": "function"
-		}
-	]`
-
-	RplTwapPoolAbi string = `[
-		{
-		"inputs": [{
-			"internalType": "uint32[]",
-			"name": "secondsAgos",
-			"type": "uint32[]"
-		}],
-		"name": "observe",
-		"outputs": [{
-			"internalType": "int56[]",
-			"name": "tickCumulatives",
-			"type": "int56[]"
-		}, {
-			"internalType": "uint160[]",
-			"name": "secondsPerLiquidityCumulativeX128s",
-			"type": "uint160[]"
-		}],
-		"stateMutability": "view",
-		"type": "function"
-		}
-	]`
-)
-
->>>>>>> a731dbde
 // Settings
 const (
 	SubmissionKey string = "network.prices.submitted.node.key"
@@ -289,25 +94,10 @@
 		return fmt.Errorf("error creating network manager binding: %w", err)
 	}
 
-<<<<<<< HEAD
 	// Get the last prices updated event
 	found, event, err := networkMgr.GetPriceUpdatedEvent(lastSubmissionBlock, nil)
 	if err != nil {
 		return fmt.Errorf("error getting event for price updated on block %d: %w", lastSubmissionBlock, err)
-=======
-	// Check if Arbitrum rate is stale and submit. This messenger will be deprecated soon.
-	err = t.submitArbitrumPrice(t.cfg.Smartnode.GetArbitrumMessengerAddress())
-	if err != nil {
-		// Error is not fatal for this task so print and continue
-		t.log.Printlnf("Error submitting Arbitrum V1 price: %s", err.Error())
-	}
-
-	// Temporarily submit to both Arbitrum messengers until the first one sunsets
-	err = t.submitArbitrumPrice(t.cfg.Smartnode.GetArbitrumMessengerAddressV2())
-	if err != nil {
-		// Error is not fatal for this task so print and continue
-		t.log.Printlnf("Error submitting Arbitrum price to messenger v2: %s", err.Error())
->>>>>>> a731dbde
 	}
 
 	// Get the duration in seconds for the interval between submissions
@@ -351,13 +141,6 @@
 	// Return if the time to submit has not arrived
 	if time.Now().Before(nextSubmissionTime) {
 		return nil
-	}
-
-	// Check if Scroll rate is stale and submit
-	err = t.submitScrollPrice()
-	if err != nil {
-		// Error is not fatal for this task so print and continue
-		t.log.Printlnf("Error submitting Scroll price: %s", err.Error())
 	}
 
 	// Log
@@ -656,6 +439,13 @@
 		arbitrumMessenger, err = contracts.NewArbitrumMessenger(common.HexToAddress(arbitrumMessengerAddress), ec)
 		errs = append(errs, err)
 	}
+	arbitrumMessengerV2Address := cfg.Smartnode.GetArbitrumMessengerAddressV2()
+	var arbitrumMessengerV2 *contracts.ArbitrumMessenger
+	if arbitrumMessengerV2Address != "" {
+		var err error
+		arbitrumMessengerV2, err = contracts.NewArbitrumMessenger(common.HexToAddress(arbitrumMessengerV2Address), ec)
+		errs = append(errs, err)
+	}
 	zksyncEraMessengerAddress := cfg.Smartnode.GetZkSyncEraMessengerAddress()
 	var zkSyncEraMessenger *contracts.ZkSyncEraMessenger
 	if zksyncEraMessengerAddress != "" {
@@ -670,6 +460,13 @@
 		baseMessenger, err = contracts.NewOptimismMessenger(common.HexToAddress(baseMessengerAddress), ec)
 		errs = append(errs, err)
 	}
+	scrollMessengerAddress := cfg.Smartnode.GetScrollMessengerAddress()
+	var scrollMessenger *contracts.ScrollMessenger
+	if scrollMessengerAddress != "" {
+		var err error
+		scrollMessenger, err = contracts.NewScrollMessenger(common.HexToAddress(scrollMessengerAddress), ec)
+		errs = append(errs, err)
+	}
 	if err := errors.Join(errs...); err != nil {
 		return err
 	}
@@ -678,8 +475,10 @@
 	if optimismMessenger == nil &&
 		polygonMessenger == nil &&
 		arbitrumMessenger == nil &&
+		arbitrumMessengerV2 == nil &&
 		zkSyncEraMessenger == nil &&
-		baseMessenger == nil {
+		baseMessenger == nil &&
+		scrollMessenger == nil {
 		return nil
 	}
 
@@ -696,8 +495,10 @@
 	var optimismStale bool
 	var polygonStale bool
 	var arbitrumStale bool
+	var arbitrumV2Stale bool
 	var zkSyncEraStale bool
 	var baseStale bool
+	var scrollStale bool
 	err = rp.Query(func(mc *batch.MultiCaller) error {
 		if optimismMessenger != nil {
 			optimismMessenger.IsRateStale(mc, &optimismStale)
@@ -708,18 +509,24 @@
 		if arbitrumMessenger != nil {
 			arbitrumMessenger.IsRateStale(mc, &arbitrumStale)
 		}
+		if arbitrumMessengerV2 != nil {
+			arbitrumMessengerV2.IsRateStale(mc, &arbitrumV2Stale)
+		}
 		if zkSyncEraMessenger != nil {
 			zkSyncEraMessenger.IsRateStale(mc, &zkSyncEraStale)
 		}
 		if baseMessenger != nil {
 			baseMessenger.IsRateStale(mc, &baseStale)
 		}
+		if scrollMessenger != nil {
+			scrollMessenger.IsRateStale(mc, &scrollStale)
+		}
 		return nil
 	}, callOpts)
 	if err != nil {
 		return fmt.Errorf("error checking if rates are stale: %w", err)
 	}
-	if !(optimismStale || polygonStale || arbitrumStale || zkSyncEraStale || baseStale) {
+	if !(optimismStale || polygonStale || arbitrumStale || arbitrumV2Stale || zkSyncEraStale || baseStale || scrollStale) {
 		return nil
 	}
 
@@ -745,7 +552,10 @@
 			errs = append(errs, t.updatePolygon(cfg, rp, polygonMessenger, blockNumber, opts))
 		}
 		if arbitrumStale {
-			errs = append(errs, t.updateArbitrum(cfg, rp, arbitrumMessenger, blockNumber, opts))
+			errs = append(errs, t.updateArbitrum(cfg, rp, arbitrumMessenger, "V1", blockNumber, opts))
+		}
+		if arbitrumV2Stale {
+			errs = append(errs, t.updateArbitrum(cfg, rp, arbitrumMessengerV2, "V2", blockNumber, opts))
 		}
 		if zkSyncEraStale {
 			errs = append(errs, t.updateZkSyncEra(cfg, rp, zkSyncEraMessenger, blockNumber, opts))
@@ -753,27 +563,18 @@
 		if baseStale {
 			errs = append(errs, t.updateBase(cfg, rp, baseMessenger, blockNumber, opts))
 		}
+		if scrollStale {
+			errs = append(errs, t.updateScroll(cfg, rp, ec, scrollMessenger, blockNumber, opts))
+		}
 		return errors.Join(errs...)
 	}
 	return nil
 }
 
-<<<<<<< HEAD
 // Submit a price update to Optimism
 func (t *SubmitRplPrice) updateOptimism(cfg *config.RocketPoolConfig, rp *rocketpool.RocketPool, optimismMessenger *contracts.OptimismMessenger, blockNumber uint64, opts *bind.TransactOpts) error {
 	t.log.Println("Submitting rate to Optimism...")
 	txInfo, err := optimismMessenger.SubmitRate(opts)
-=======
-// Checks if Arbitrum rate is stale and if it's our turn to submit, calls submitRate on the messenger
-func (t *submitRplPrice) submitArbitrumPrice(priceMessengerAddress string) error {
-	if priceMessengerAddress == "" {
-		// No price messenger deployed on the current network
-		return nil
-	}
-
-	// Get transactor
-	opts, err := t.w.GetNodeAccountTransactor()
->>>>>>> a731dbde
 	if err != nil {
 		return fmt.Errorf("error getting tx for Optimism price update: %w", err)
 	}
@@ -820,101 +621,10 @@
 		return nil
 	}
 
-<<<<<<< HEAD
 	// Set the gas settings
 	opts.GasFeeCap = maxFee
 	opts.GasTipCap = eth.GweiToWei(utils.GetWatchtowerPrioFee(cfg))
 	opts.GasLimit = txInfo.GasInfo.SafeGasLimit
-=======
-	// Calculate whose turn it is to submit
-	indexToSubmit := (blockNumber / BlocksPerTurn) % count
-
-	if index == indexToSubmit {
-
-		// Get the current network recommended max fee
-		suggestedMaxFee, err := rpgas.GetHeadlessMaxFeeWei()
-		if err != nil {
-			return fmt.Errorf("error getting recommended base fee from the network for Arbitrum price submission: %w", err)
-		}
-
-		// Constants for Arbitrum
-		bufferMultiplier := big.NewInt(4)
-		dataLength := big.NewInt(36)
-		arbitrumGasLimit := big.NewInt(40000)
-		arbitrumMaxFeePerGas := eth.GweiToWei(0.1)
-
-		// Gas limit calculation on Arbitrum
-		maxSubmissionCost := big.NewInt(6)
-		maxSubmissionCost.Mul(maxSubmissionCost, dataLength)
-		maxSubmissionCost.Add(maxSubmissionCost, big.NewInt(1400))
-		maxSubmissionCost.Mul(maxSubmissionCost, suggestedMaxFee)  // (1400 + 6 * dataLength) * baseFee
-		maxSubmissionCost.Mul(maxSubmissionCost, bufferMultiplier) // Multiply by the buffer constant for safety
-
-		// Provide enough ETH for the L2 and roundtrip TX's
-		value := big.NewInt(0)
-		value.Mul(arbitrumGasLimit, arbitrumMaxFeePerGas)
-		value.Add(value, maxSubmissionCost)
-		opts.Value = value
-
-		// Temporary gas calculations until this gets put into a binding
-		input, err := priceMessenger.ABI.Pack("submitRate", maxSubmissionCost, arbitrumGasLimit, arbitrumMaxFeePerGas)
-		if err != nil {
-			return fmt.Errorf("Could not encode input data for Arbitrum price submission: %w", err)
-		}
-
-		// Estimate gas limit
-		gasLimit, err := t.rp.Client.EstimateGas(context.Background(), ethereum.CallMsg{
-			From:     opts.From,
-			To:       priceMessenger.Address,
-			GasPrice: big.NewInt(0), // use 0 gwei for simulation
-			Value:    opts.Value,
-			Data:     input,
-		})
-		if err != nil {
-			return fmt.Errorf("Error estimating gas limit of submitArbitrumPrice: %w", err)
-		}
-
-		// Get the safe gas limit
-		safeGasLimit := uint64(float64(gasLimit) * rocketpool.GasLimitMultiplier)
-		if gasLimit > rocketpool.MaxGasLimit {
-			gasLimit = rocketpool.MaxGasLimit
-		}
-		if safeGasLimit > rocketpool.MaxGasLimit {
-			safeGasLimit = rocketpool.MaxGasLimit
-		}
-		gasInfo := rocketpool.GasInfo{
-			EstGasLimit:  gasLimit,
-			SafeGasLimit: safeGasLimit,
-		}
-
-		// Print the gas info
-		maxFee := eth.GweiToWei(utils.GetWatchtowerMaxFee(t.cfg))
-		if !api.PrintAndCheckGasInfo(gasInfo, false, 0, &t.log, maxFee, 0) {
-			return nil
-		}
-
-		// Set the gas settings
-		opts.GasFeeCap = maxFee
-		opts.GasTipCap = eth.GweiToWei(utils.GetWatchtowerPrioFee(t.cfg))
-		opts.GasLimit = gasInfo.SafeGasLimit
-
-		t.log.Println("Submitting rate to Arbitrum %s...", priceMessengerAddress)
-
-		// Submit rates
-		tx, err := priceMessenger.Transact(opts, "submitRate", maxSubmissionCost, arbitrumGasLimit, arbitrumMaxFeePerGas)
-		if err != nil {
-			return fmt.Errorf("Failed to submit Arbitrum rate: %q", err)
-		}
-
-		// Print TX info and wait for it to be included in a block
-		err = api.PrintAndWaitForTransaction(t.cfg, tx.Hash(), t.rp.Client, &t.log)
-		if err != nil {
-			return err
-		}
-
-		// Log
-		t.log.Printlnf("Successfully submitted Arbitrum price for block %d - messenger %s.", blockNumber, priceMessengerAddress)
->>>>>>> a731dbde
 
 	// Print TX info and wait for it to be included in a block
 	err = tx.PrintAndWaitForTransaction(cfg, rp, &t.log, txInfo, opts)
@@ -928,7 +638,7 @@
 }
 
 // Submit a price update to Arbitrum
-func (t *SubmitRplPrice) updateArbitrum(cfg *config.RocketPoolConfig, rp *rocketpool.RocketPool, arbitrumMessenger *contracts.ArbitrumMessenger, blockNumber uint64, opts *bind.TransactOpts) error {
+func (t *SubmitRplPrice) updateArbitrum(cfg *config.RocketPoolConfig, rp *rocketpool.RocketPool, arbitrumMessenger *contracts.ArbitrumMessenger, version string, blockNumber uint64, opts *bind.TransactOpts) error {
 	t.log.Println("Submitting rate to Arbitrum...")
 
 	// Get the current network recommended max fee
@@ -959,10 +669,10 @@
 	// Get the TX info
 	txInfo, err := arbitrumMessenger.SubmitRate(maxSubmissionCost, arbitrumGasLimit, arbitrumMaxFeePerGas, opts)
 	if err != nil {
-		return fmt.Errorf("error getting tx for Arbitrum price update: %w", err)
+		return fmt.Errorf("error getting tx for Arbitrum %s price update: %w", version, err)
 	}
 	if txInfo.SimError != "" {
-		return fmt.Errorf("simulating tx for Arbitrum price update failed: %s", txInfo.SimError)
+		return fmt.Errorf("simulating tx for Arbitrum %s price update failed: %s", version, txInfo.SimError)
 	}
 
 	// Print the gas info
@@ -983,7 +693,7 @@
 	}
 
 	// Log
-	t.log.Printlnf("Successfully submitted Arbitrum price for block %d.", blockNumber)
+	t.log.Printlnf("Successfully submitted Arbitrum %s price for block %d.", version, blockNumber)
 	return nil
 }
 
@@ -1072,167 +782,55 @@
 	return nil
 }
 
-// Checks if Scroll rate is stale and if it's our turn to submit, calls submitRate on the messenger
-func (t *submitRplPrice) submitScrollPrice() error {
-	priceMessengerAddress := t.cfg.Smartnode.GetScrollMessengerAddress()
-
-	if priceMessengerAddress == "" {
-		// No price messenger deployed on the current network
-		return nil
-	}
-
-	// Get transactor
-	opts, err := t.w.GetNodeAccountTransactor()
-	if err != nil {
-		return fmt.Errorf("Failed getting transactor: %q", err)
-	}
-
-	// Construct the price messenger contract instance
-	parsed, err := abi.JSON(strings.NewReader(ScrollMessengerAbi))
-	if err != nil {
-		return fmt.Errorf("Failed decoding Scroll messenger ABI: %q", err)
-	}
-
-	addr := common.HexToAddress(priceMessengerAddress)
-	priceMessengerContract := bind.NewBoundContract(addr, parsed, t.ec, t.ec, t.ec)
-	priceMessenger := rocketpool.Contract{
-		Contract: priceMessengerContract,
-		Address:  &addr,
-		ABI:      &parsed,
-		Client:   t.ec,
-	}
-
-	// Check if the rate is stale
-	var out []interface{}
-	err = priceMessengerContract.Call(nil, &out, "rateStale")
-
-	if err != nil {
-		return fmt.Errorf("Failed to query rate staleness for Scroll: %q", err)
-	}
-
-	rateStale := *abi.ConvertType(out[0], new(bool)).(*bool)
-
-	if !rateStale {
-		// Nothing to do
-		return nil
-	}
-
-	// Get total number of ODAO members
-	count, err := trustednode.GetMemberCount(t.rp, nil)
-	if err != nil {
-		return fmt.Errorf("Failed to get member count: %q", err)
-	}
-
-	// Find out which index we are
-	var index = uint64(0)
-	for i := uint64(0); i < count; i++ {
-		addr, err := trustednode.GetMemberAt(t.rp, i, nil)
-		if err != nil {
-			return fmt.Errorf("Failed to get member at %d: %q", i, err)
-		}
-
-		if bytes.Compare(addr.Bytes(), opts.From.Bytes()) == 0 {
-			index = i
-			break
-		}
-	}
-
-	// Get current block number
-	blockNumber, err := t.ec.BlockNumber(context.Background())
-	if err != nil {
-		return fmt.Errorf("Failed to get block number: %q", err)
-	}
-
-	// Calculate whose turn it is to submit
-	indexToSubmit := (blockNumber / BlocksPerTurn) % count
-
-	if index == indexToSubmit {
-		l2GasEstimatorAddress := t.cfg.Smartnode.GetScrollFeeEstimatorAddress()
-		l2GasEstimatorAddr := common.HexToAddress(l2GasEstimatorAddress)
-		// Construct the gas estimator contract instance
-		feeEstimatorParsed, err := abi.JSON(strings.NewReader(ScrollFeeEstimatorAbi))
-		if err != nil {
-			return fmt.Errorf("Failed decoding Scroll fee estimator ABI: %q", err)
-		}
-		l2FeeEstimatorContract := bind.NewBoundContract(l2GasEstimatorAddr, feeEstimatorParsed, t.ec, t.ec, t.ec)
-		l2FeeEstimator := rocketpool.Contract{
-			Contract: l2FeeEstimatorContract,
-			Address:  &addr,
-			ABI:      &feeEstimatorParsed,
-			Client:   t.ec,
-		}
-		// Set a fixed gas limit a bit above the estimated 85,283
-		l2GasLimit := big.NewInt(90000)
-
-		// Query the L2 message fee
-		var messageFee *big.Int
-		err = l2FeeEstimator.Call(nil, &messageFee, "estimateCrossDomainMessageFee", l2GasLimit)
-		if err != nil {
-			return fmt.Errorf("Error getting cross domain message fee for Scroll: %w", err)
-		}
-
-		// Temporary gas calculations until this gets put into a binding
-		input, err := priceMessenger.ABI.Pack("submitRate", l2GasLimit)
-		if err != nil {
-			return fmt.Errorf("Could not encode input data: %w", err)
-		}
-		// Set the tx value using the fetched message fee
-		opts.Value = messageFee
-
-		// Estimate gas limit
-		gasLimit, err := t.rp.Client.EstimateGas(context.Background(), ethereum.CallMsg{
-			From:     opts.From,
-			To:       priceMessenger.Address,
-			GasPrice: big.NewInt(0), // use 0 gwei for simulation
-			Value:    opts.Value,
-			Data:     input,
-		})
-		if err != nil {
-			return fmt.Errorf("Error estimating gas limit of submitScrollPrice: %w", err)
-		}
-
-		// Get the safe gas limit
-		safeGasLimit := uint64(float64(gasLimit) * rocketpool.GasLimitMultiplier)
-		if gasLimit > rocketpool.MaxGasLimit {
-			gasLimit = rocketpool.MaxGasLimit
-		}
-		if safeGasLimit > rocketpool.MaxGasLimit {
-			safeGasLimit = rocketpool.MaxGasLimit
-		}
-		gasInfo := rocketpool.GasInfo{
-			EstGasLimit:  gasLimit,
-			SafeGasLimit: safeGasLimit,
-		}
-
-		// Print the gas info
-		maxFee := eth.GweiToWei(utils.GetWatchtowerMaxFee(t.cfg))
-		if !api.PrintAndCheckGasInfo(gasInfo, false, 0, &t.log, maxFee, 0) {
-			return nil
-		}
-
-		// Set the gas settings
-		opts.GasFeeCap = maxFee
-		opts.GasTipCap = eth.GweiToWei(utils.GetWatchtowerPrioFee(t.cfg))
-		opts.GasLimit = gasInfo.SafeGasLimit
-
-		t.log.Println("Submitting rate to Scroll...")
-
-		// Submit rates
-		tx, err := priceMessenger.Transact(opts, "submitRate", l2GasLimit)
-		if err != nil {
-			return fmt.Errorf("Failed to submit Scroll rate: %w", err)
-		}
-
-		// Print TX info and wait for it to be included in a block
-		err = api.PrintAndWaitForTransaction(t.cfg, tx.Hash(), t.rp.Client, &t.log)
-		if err != nil {
-			return err
-		}
-
-		// Log
-		t.log.Printlnf("Successfully submitted Scroll price for block %d.", blockNumber)
-
-	}
-
+// Submit a price update to Scroll
+func (t *SubmitRplPrice) updateScroll(cfg *config.RocketPoolConfig, rp *rocketpool.RocketPool, ec core.ExecutionClient, scrollMessenger *contracts.ScrollMessenger, blockNumber uint64, opts *bind.TransactOpts) error {
+	t.log.Println("Submitting rate to Scroll...")
+	maxFee := eth.GweiToWei(utils.GetWatchtowerMaxFee(cfg))
+
+	l2GasEstimatorAddress := t.cfg.Smartnode.GetScrollFeeEstimatorAddress()
+	l2GasEstimatorAddr := common.HexToAddress(l2GasEstimatorAddress)
+	scrollEstimator := contracts.NewScrollFeeEstimator(l2GasEstimatorAddr, ec)
+
+	// Set a fixed gas limit a bit above the estimated 85,283
+	l2GasLimit := big.NewInt(90000)
+
+	// Query the L2 message fee
+	var messageFee *big.Int
+	err := rp.Query(func(mc *batch.MultiCaller) error {
+		scrollEstimator.EstimateCrossDomainMessageFee(l2GasLimit, &messageFee)
+		return nil
+	}, nil)
+	if err != nil {
+		return fmt.Errorf("Error getting cross domain message fee for Scroll: %w", err)
+	}
+	opts.Value = messageFee
+
+	// Get the TX info
+	txInfo, err := scrollMessenger.SubmitRate(l2GasLimit, opts)
+	if err != nil {
+		return fmt.Errorf("error getting tx for scroll price update: %w", err)
+	}
+	if txInfo.SimError != "" {
+		return fmt.Errorf("simulating tx for scroll price update failed: %s", txInfo.SimError)
+	}
+
+	// Print the gas info
+	if !gas.PrintAndCheckGasInfo(txInfo.GasInfo, false, 0, &t.log, maxFee, 0) {
+		return nil
+	}
+
+	// Set the gas settings
+	opts.GasFeeCap = maxFee
+	opts.GasTipCap = eth.GweiToWei(utils.GetWatchtowerPrioFee(cfg))
+	opts.GasLimit = txInfo.GasInfo.SafeGasLimit
+
+	// Print TX info and wait for it to be included in a block
+	err = tx.PrintAndWaitForTransaction(cfg, rp, &t.log, txInfo, opts)
+	if err != nil {
+		return err
+	}
+
+	// Log
+	t.log.Printlnf("Successfully submitted Scroll price for block %d.", blockNumber)
 	return nil
 }