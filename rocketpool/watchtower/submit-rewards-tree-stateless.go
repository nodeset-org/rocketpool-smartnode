--- conflicted
+++ resolved
@@ -15,12 +15,8 @@
 	"github.com/ethereum/go-ethereum/common"
 	"github.com/ethereum/go-ethereum/core/types"
 	"github.com/ethereum/go-ethereum/crypto"
-<<<<<<< HEAD
-	"github.com/klauspost/compress/zstd"
 	batch "github.com/rocket-pool/batch-query"
 	"github.com/rocket-pool/rocketpool-go/core"
-=======
->>>>>>> a731dbde
 	"github.com/rocket-pool/rocketpool-go/rewards"
 	"github.com/rocket-pool/rocketpool-go/rocketpool"
 	"github.com/rocket-pool/rocketpool-go/tokens"
@@ -39,12 +35,6 @@
 	sharedtypes "github.com/rocket-pool/smartnode/shared/types"
 	cfgtypes "github.com/rocket-pool/smartnode/shared/types/config"
 	hexutil "github.com/rocket-pool/smartnode/shared/utils/hex"
-<<<<<<< HEAD
-	"github.com/web3-storage/go-w3s-client"
-=======
-	"github.com/rocket-pool/smartnode/shared/utils/log"
-	"github.com/urfave/cli"
->>>>>>> a731dbde
 )
 
 // Submit rewards Merkle Tree task
@@ -198,23 +188,12 @@
 			return fmt.Errorf("error reading rewards tree file: %w", err)
 		}
 
-<<<<<<< HEAD
-		proofWrapper, err := rprewards.DeserializeRewardsFile(wrapperBytes)
-		if err != nil {
-			return fmt.Errorf("error deserializing rewards tree file: %w", err)
-		}
-=======
 		proofWrapper := localRewardsFile.Impl()
->>>>>>> a731dbde
 
 		// Save the compressed file and get the CID for it
 		cid, err := localRewardsFile.CreateCompressedFileAndCid()
 		if err != nil {
-<<<<<<< HEAD
-			return fmt.Errorf("error uploading Merkle tree to Web3.Storage: %w", err)
-=======
 			return fmt.Errorf("Error getting CID for file %s: %w", compressedRewardsTreePath, err)
->>>>>>> a731dbde
 		}
 
 		t.printMessage(fmt.Sprintf("Calculated rewards tree CID: %s", cid))
@@ -250,12 +229,7 @@
 }
 
 // Checks to see if an existing rewards file is still valid
-<<<<<<< HEAD
-func (t *SubmitRewardsTree_Stateless) isExistingFileValid(rewardsTreePath string, intervalsPassed uint64) bool {
-=======
 func (t *submitRewardsTree_Stateless) isExistingRewardsFileValid(rewardsTreePath string, intervalsPassed uint64) bool {
-
->>>>>>> a731dbde
 	_, err := os.Stat(rewardsTreePath)
 	if os.IsNotExist(err) {
 		return false
@@ -276,13 +250,8 @@
 		return false
 	}
 
-<<<<<<< HEAD
-	return false
-=======
 	// File's good and it has the same number of intervals passed, so use it
 	return true
-
->>>>>>> a731dbde
 }
 
 // Kick off the tree generation goroutine
@@ -345,17 +314,10 @@
 	}
 
 	// Serialize the minipool performance file
-<<<<<<< HEAD
-	minipoolPerformanceBytes, err := rewardsFile.GetMinipoolPerformanceFile().Serialize()
-	if err != nil {
-		return fmt.Errorf("error serializing minipool performance file into JSON: %w", err)
-	}
-=======
 	localMinipoolPerformanceFile := rprewards.NewLocalFile[rprewards.IMinipoolPerformanceFile](
 		rewardsFile.GetMinipoolPerformanceFile(),
 		minipoolPerformancePath,
 	)
->>>>>>> a731dbde
 
 	// Write it to disk
 	err = localMinipoolPerformanceFile.Write()
@@ -366,11 +328,7 @@
 	if nodeTrusted {
 		minipoolPerformanceCid, err := localMinipoolPerformanceFile.CreateCompressedFileAndCid()
 		if err != nil {
-<<<<<<< HEAD
-			return fmt.Errorf("error uploading minipool performance file to Web3.Storage: %w", err)
-=======
 			return fmt.Errorf("Error getting CID for file %s: %w", compressedMinipoolPerformancePath, err)
->>>>>>> a731dbde
 		}
 		t.printMessage(fmt.Sprintf("Calculated minipool performance CID: %s", minipoolPerformanceCid))
 		rewardsFile.SetMinipoolPerformanceFileCID(minipoolPerformanceCid.String())
@@ -380,17 +338,10 @@
 	}
 
 	// Serialize the rewards tree to JSON
-<<<<<<< HEAD
-	wrapperBytes, err := rewardsFile.Serialize()
-	if err != nil {
-		return fmt.Errorf("error serializing proof wrapper into JSON: %w", err)
-	}
-=======
 	localRewardsFile := rprewards.NewLocalFile[rprewards.IRewardsFile](
 		rewardsFile,
 		rewardsTreePath,
 	)
->>>>>>> a731dbde
 	t.printMessage("Generation complete! Saving tree...")
 
 	// Write the rewards tree to disk
@@ -403,11 +354,7 @@
 		// Save the compressed file and get the CID for it
 		cid, err := localRewardsFile.CreateCompressedFileAndCid()
 		if err != nil {
-<<<<<<< HEAD
-			return fmt.Errorf("error uploading Merkle tree to Web3.Storage: %w", err)
-=======
 			return fmt.Errorf("Error getting CID for file %s : %w", rewardsTreePath, err)
->>>>>>> a731dbde
 		}
 		t.printMessage(fmt.Sprintf("Calculated rewards tree CID: %s", cid))
 
@@ -512,52 +459,6 @@
 	return nil
 }
 
-<<<<<<< HEAD
-// Compress and upload a file to Web3.Storage and get the CID for it
-func (t *SubmitRewardsTree_Stateless) uploadFileToWeb3Storage(wrapperBytes []byte, compressedPath string, description string) (string, error) {
-	// Get the API token
-	apiToken := t.cfg.Smartnode.Web3StorageApiToken.Value.(string)
-	if apiToken == "" {
-		return "", fmt.Errorf("***ERROR***\nYou have not configured your Web3.Storage API token yet, so you cannot submit Merkle rewards trees.\nPlease get an API token from https://web3.storage and enter it in the Smartnode section of the `service config` TUI (or use `--smartnode-web3StorageApiToken` if you configure your system headlessly).")
-	}
-
-	// Create the client
-	w3sClient, err := w3s.NewClient(w3s.WithToken(apiToken))
-	if err != nil {
-		return "", fmt.Errorf("error creating new Web3.Storage client: %w", err)
-	}
-
-	// Compress the file
-	encoder, _ := zstd.NewWriter(nil, zstd.WithEncoderLevel(zstd.SpeedBestCompression))
-	compressedBytes := encoder.EncodeAll(wrapperBytes, make([]byte, 0, len(wrapperBytes)))
-
-	// Create the compressed tree file
-	compressedFile, err := os.Create(compressedPath)
-	if err != nil {
-		return "", fmt.Errorf("error creating %s file [%s]: %w", description, compressedPath, err)
-	}
-	defer compressedFile.Close()
-
-	// Write the compressed data to the file
-	_, err = compressedFile.Write(compressedBytes)
-	if err != nil {
-		return "", fmt.Errorf("error writing %s to %s: %w", description, compressedPath, err)
-	}
-
-	// Rewind it to the start
-	compressedFile.Seek(0, 0)
-
-	// Upload it
-	cid, err := w3sClient.Put(context.Background(), compressedFile)
-	if err != nil {
-		return "", fmt.Errorf("error uploading %s: %w", description, err)
-	}
-
-	return cid.String(), nil
-}
-
-=======
->>>>>>> a731dbde
 // Get the first finalized, successful consensus block that occurred after the given target time
 func (t *SubmitRewardsTree_Stateless) getSnapshotConsensusBlock(endTime time.Time, state *state.NetworkState) (uint64, uint64, error) {
 	// Get the beacon head
