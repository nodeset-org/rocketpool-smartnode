package watchtower

import (
	"math/rand"
	"net/http"
	"sync"
	"time"

	"github.com/fatih/color"
	"github.com/urfave/cli"

	"github.com/rocket-pool/smartnode/rocketpool/watchtower/collectors"
	"github.com/rocket-pool/smartnode/shared/services"
	"github.com/rocket-pool/smartnode/shared/utils/log"
)

// Config
var minTasksInterval, _ = time.ParseDuration("4m")
var maxTasksInterval, _ = time.ParseDuration("6m")
var taskCooldown, _ = time.ParseDuration("10s")

const (
	MaxConcurrentEth1Requests = 200

	RespondChallengesColor           = color.FgWhite
	ClaimRplRewardsColor             = color.FgGreen
	SubmitRplPriceColor              = color.FgYellow
	SubmitNetworkBalancesColor       = color.FgYellow
	SubmitWithdrawableMinipoolsColor = color.FgBlue
	DissolveTimedOutMinipoolsColor   = color.FgMagenta
	ProcessWithdrawalsColor          = color.FgCyan
	SubmitScrubMinipoolsColor        = color.FgHiGreen
	ErrorColor                       = color.FgRed
	MetricsColor                     = color.FgHiYellow
	SubmitRewardsTreeColor           = color.FgHiCyan
	WarningColor                     = color.FgYellow
	ProcessPenaltiesColor            = color.FgHiMagenta
)

// Register watchtower command
func RegisterCommands(app *cli.App, name string, aliases []string) {
	app.Commands = append(app.Commands, cli.Command{
		Name:    name,
		Aliases: aliases,
		Usage:   "Run Rocket Pool watchtower activity daemon",
		Action: func(c *cli.Context) error {
			return run(c)
		},
	})
}

// Run daemon
func run(c *cli.Context) error {

	// Configure
	configureHTTP()

	// Wait until node is registered
	if err := services.WaitNodeRegistered(c, true); err != nil {
		return err
	}

	// Initialize the scrub metrics reporter
	scrubCollector := collectors.NewScrubCollector()

	// Initialize error logger
	errorLog := log.NewColorLogger(ErrorColor)

	// Initialize tasks
	respondChallenges, err := newRespondChallenges(c, log.NewColorLogger(RespondChallengesColor))
	if err != nil {
		return err
	}
	claimRplRewards, err := newClaimRplRewards(c, log.NewColorLogger(ClaimRplRewardsColor))
	if err != nil {
		return err
	}
	submitRplPrice, err := newSubmitRplPrice(c, log.NewColorLogger(SubmitRplPriceColor))
	if err != nil {
		return err
	}
	submitNetworkBalances, err := newSubmitNetworkBalances(c, log.NewColorLogger(SubmitNetworkBalancesColor))
	if err != nil {
		return err
	}
	submitWithdrawableMinipools, err := newSubmitWithdrawableMinipools(c, log.NewColorLogger(SubmitWithdrawableMinipoolsColor))
	if err != nil {
		return err
	}
	dissolveTimedOutMinipools, err := newDissolveTimedOutMinipools(c, log.NewColorLogger(DissolveTimedOutMinipoolsColor))
	if err != nil {
		return err
	}
	processWithdrawals, err := newProcessWithdrawals(c, log.NewColorLogger(ProcessWithdrawalsColor))
	if err != nil {
		return err
	}
	submitScrubMinipools, err := newSubmitScrubMinipools(c, log.NewColorLogger(SubmitScrubMinipoolsColor), errorLog, scrubCollector)
	if err != nil {
		return err
	}
<<<<<<< HEAD
	submitRewardsTree, err := newSubmitRewardsTree(c, log.NewColorLogger(SubmitRewardsTreeColor), errorLog)
	if err != nil {
		return err
	}
	processPenalties, err := newProcessPenalties(c, log.NewColorLogger(ProcessPenaltiesColor), errorLog)
	if err != nil {
		return err
	}
	generateRewardsTree, err := newGenerateRewardsTree(c, log.NewColorLogger(SubmitRewardsTreeColor), errorLog)
	if err != nil {
		return err
	}
=======
>>>>>>> 16800994

	intervalDelta := maxTasksInterval - minTasksInterval
	secondsDelta := intervalDelta.Seconds()

	// Wait group to handle the various threads
	wg := new(sync.WaitGroup)
	wg.Add(2)

	// Run task loop
	isUpdateDeployed := false
	go func() {
		for {
			// Randomize the next interval
			randomSeconds := rand.Intn(int(secondsDelta))
			interval := time.Duration(randomSeconds)*time.Second + minTasksInterval

			// Check the EC status
			err := services.WaitEthClientSynced(c, false) // Force refresh the primary / fallback EC status
			if err != nil {
				errorLog.Println(err)
			} else {
				// Run the manual rewards tree generation
				if err := generateRewardsTree.run(); err != nil {
					errorLog.Println(err)
				}
				time.Sleep(taskCooldown)

				// Run the challenge check
				if err := respondChallenges.run(); err != nil {
					errorLog.Println(err)
				}
				time.Sleep(taskCooldown)

				if !isUpdateDeployed {
					// Only run auto-claims during the legacy period
					isUpdateDeployed, err = claimRplRewards.run()
					if err != nil {
						errorLog.Println(err)
					}
					time.Sleep(taskCooldown)
				}

				if isUpdateDeployed {
					// Run the rewards tree submission check
					if err := submitRewardsTree.run(); err != nil {
						errorLog.Println(err)
					}
					time.Sleep(taskCooldown)
				}

				// Run the price submission check
				if err := submitRplPrice.run(); err != nil {
					errorLog.Println(err)
				}
				time.Sleep(taskCooldown)

				// Run the network balance submission check
				if err := submitNetworkBalances.run(); err != nil {
					errorLog.Println(err)
				}
				time.Sleep(taskCooldown)

				// Run the withdrawable status submission check
				if err := submitWithdrawableMinipools.run(); err != nil {
					errorLog.Println(err)
				}
				time.Sleep(taskCooldown)

				// Run the minipool dissolve check
				if err := dissolveTimedOutMinipools.run(); err != nil {
					errorLog.Println(err)
				}
				time.Sleep(taskCooldown)

				// Run the withdrawal processing check
				if err := processWithdrawals.run(); err != nil {
					errorLog.Println(err)
				}
				time.Sleep(taskCooldown)

				// Run the minipool scrub check
				if err := submitScrubMinipools.run(); err != nil {
					errorLog.Println(err)
				}
				time.Sleep(taskCooldown)

				// Run the fee recipient penalty check
				if err := processPenalties.run(); err != nil {
					errorLog.Println(err)
				}
			}
			time.Sleep(interval)
		}
		wg.Done()
	}()

	// Run metrics loop
	go func() {
		err := runMetricsServer(c, log.NewColorLogger(MetricsColor), scrubCollector)
		if err != nil {
			errorLog.Println(err)
		}
		wg.Done()
	}()

	// Wait for both threads to stop
	wg.Wait()
	return nil
}

// Configure HTTP transport settings
func configureHTTP() {

	// The watchtower daemon makes a large number of concurrent RPC requests to the Eth1 client
	// The HTTP transport is set to cache connections for future re-use equal to the maximum expected number of concurrent requests
	// This prevents issues related to memory consumption and address allowance from repeatedly opening and closing connections
	http.DefaultTransport.(*http.Transport).MaxIdleConnsPerHost = MaxConcurrentEth1Requests

}<|MERGE_RESOLUTION|>--- conflicted
+++ resolved
@@ -99,7 +99,6 @@
 	if err != nil {
 		return err
 	}
-<<<<<<< HEAD
 	submitRewardsTree, err := newSubmitRewardsTree(c, log.NewColorLogger(SubmitRewardsTreeColor), errorLog)
 	if err != nil {
 		return err
@@ -112,8 +111,6 @@
 	if err != nil {
 		return err
 	}
-=======
->>>>>>> 16800994
 
 	intervalDelta := maxTasksInterval - minTasksInterval
 	secondsDelta := intervalDelta.Seconds()
