package minipool

import (
	"fmt"

	"github.com/ethereum/go-ethereum/common"
	"github.com/urfave/cli/v2"

	"github.com/rocket-pool/rocketpool-go/core"
	"github.com/rocket-pool/smartnode/rocketpool-cli/utils"
	"github.com/rocket-pool/smartnode/rocketpool-cli/utils/client"
	"github.com/rocket-pool/smartnode/rocketpool-cli/utils/tx"
	"github.com/rocket-pool/smartnode/shared/types/api"
)

func stakeMinipools(c *cli.Context) error {
	// Get RP client
	rp, err := client.NewClientFromCtx(c).WithReady()
	if err != nil {
		return err
	}

	// Get minipool statuses
	status, err := rp.Api.Minipool.Status()
	if err != nil {
		return err
	}

	// Get stakeable minipools
	stakeableMinipools := []api.MinipoolDetails{}
	for _, minipool := range status.Data.Minipools {
		if minipool.CanStake {
			stakeableMinipools = append(stakeableMinipools, minipool)
		}
	}

	// Check for stakeable minipools
	if len(stakeableMinipools) == 0 {
		fmt.Println("No minipools can be staked.")
		return nil
	}

	// Get selected minipools
	options := make([]utils.SelectionOption[api.MinipoolDetails], len(stakeableMinipools))
	for i, mp := range stakeableMinipools {
		option := &options[i]
		option.Element = &mp
		option.ID = fmt.Sprint(mp.Address)
		option.Display = fmt.Sprintf("%s (%s until dissolved)", mp.Address.Hex(), mp.TimeUntilDissolve)
	}
	selectedMinipools, err := utils.GetMultiselectIndices(c, minipoolsFlag, options, "Please select a minipool to stake:")
	if err != nil {
		return fmt.Errorf("error determining minipool selection: %w", err)
	}

	// Build the TXs
	addresses := make([]common.Address, len(selectedMinipools))
	for i, lot := range selectedMinipools {
		addresses[i] = lot.Address
	}
	response, err := rp.Api.Minipool.Stake(addresses)
	if err != nil {
		return fmt.Errorf("error during TX generation: %w", err)
	}

<<<<<<< HEAD
	// Validation
	txs := make([]*core.TransactionInfo, len(selectedMinipools))
	for i := range selectedMinipools {
		txInfo := response.Data.TxInfos[i]
		txs[i] = txInfo
=======
	fmt.Println()
	fmt.Println("NOTE: Your Validator Client must be restarted after this process so it loads the new validator key.")
	fmt.Println("Since you are manually staking the minipool, this must be done manually.")
	fmt.Println("When you have finished staking all your minipools, please restart your validator.")
	fmt.Println()

	// Prompt for confirmation
	if !(c.Bool("yes") || cliutils.Confirm(fmt.Sprintf("Are you sure you want to stake %d minipools?", len(selectedMinipools)))) {
		fmt.Println("Cancelled.")
		return nil
>>>>>>> a731dbde
	}

	fmt.Println("\nNOTE: Your validator container will be restarted after this process so it loads the new validator key.\n")

	// Run the TXs
	err = tx.HandleTxBatch(c, rp, txs,
		fmt.Sprintf("Are you sure you want to stake %d minipools?", len(selectedMinipools)),
		func(i int) string {
			return fmt.Sprintf("stake of minipool %s", selectedMinipools[i].Address.Hex())
		},
		"Staking minipools...",
	)
	if err != nil {
		return err
	}

	// Log & return
	fmt.Println("Successfully staked all selected minipools.")
	return nil
}<|MERGE_RESOLUTION|>--- conflicted
+++ resolved
@@ -63,27 +63,18 @@
 		return fmt.Errorf("error during TX generation: %w", err)
 	}
 
-<<<<<<< HEAD
 	// Validation
 	txs := make([]*core.TransactionInfo, len(selectedMinipools))
 	for i := range selectedMinipools {
 		txInfo := response.Data.TxInfos[i]
 		txs[i] = txInfo
-=======
+	}
+
 	fmt.Println()
 	fmt.Println("NOTE: Your Validator Client must be restarted after this process so it loads the new validator key.")
 	fmt.Println("Since you are manually staking the minipool, this must be done manually.")
 	fmt.Println("When you have finished staking all your minipools, please restart your validator.")
 	fmt.Println()
-
-	// Prompt for confirmation
-	if !(c.Bool("yes") || cliutils.Confirm(fmt.Sprintf("Are you sure you want to stake %d minipools?", len(selectedMinipools)))) {
-		fmt.Println("Cancelled.")
-		return nil
->>>>>>> a731dbde
-	}
-
-	fmt.Println("\nNOTE: Your validator container will be restarted after this process so it loads the new validator key.\n")
 
 	// Run the TXs
 	err = tx.HandleTxBatch(c, rp, txs,
