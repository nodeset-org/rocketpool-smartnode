--- conflicted
+++ resolved
@@ -78,28 +78,11 @@
 	categoryList := tview.NewList().
 		SetChangedFunc(func(index int, mainText, secondaryText string, shortcut rune) {
 			if mainText == home.fallbackPage.page.title {
-<<<<<<< HEAD
-				// Temp block of Teku for the fallback page until it supports fallback
+				// Temp block of Lodestar for the fallback page until it supports fallback
 				cc, _ := home.md.Config.GetSelectedConsensusClient()
 				switch cc {
-				case config.ConsensusClient_Teku:
-					layout.descriptionBox.SetText("You have Teku selected for your Consensus client.\n\nTeku does not support fallback clients at this time, so this option is disabled.")
-					return
-				}
-			} else if mainText == home.mevBoostPage.page.title {
-				switch home.md.Config.Smartnode.Network.Value.(config.Network) {
-				case config.Network_Mainnet:
-					layout.descriptionBox.SetText("MEV Boost is currently not available on Mainnet.")
-=======
-				// Temp block of Nimbus and Lodestar for the fallback page until they support fallback
-				cc, _ := home.md.Config.GetSelectedConsensusClient()
-				switch cc {
-				case cfgtypes.ConsensusClient_Nimbus:
-					layout.descriptionBox.SetText("You have Nimbus selected for your Consensus client.\n\nNimbus does not support fallback clients at this time, so this option is disabled.")
-					return
 				case cfgtypes.ConsensusClient_Lodestar:
 					layout.descriptionBox.SetText("You have Lodestar selected for your Consensus client.\n\nLodestar does not support fallback clients at this time, so this option is disabled.")
->>>>>>> b1b7a20d
 					return
 				}
 			}
@@ -124,22 +107,10 @@
 	}
 	categoryList.SetSelectedFunc(func(i int, s1, s2 string, r rune) {
 		if s1 == home.fallbackPage.page.title {
-<<<<<<< HEAD
-			// Temp block of Teku for the fallback page until it supports fallback
+			// Temp block of Lodestar for the fallback page until it supports fallback
 			cc, _ := home.md.Config.GetSelectedConsensusClient()
 			switch cc {
-			case config.ConsensusClient_Teku:
-				return
-			}
-		} else if s1 == home.mevBoostPage.page.title {
-			switch home.md.Config.Smartnode.Network.Value.(config.Network) {
-			case config.Network_Mainnet:
-=======
-			// Temp block of Nimbus and Lodestar for the fallback page until they support fallback
-			cc, _ := home.md.Config.GetSelectedConsensusClient()
-			switch cc {
-			case cfgtypes.ConsensusClient_Nimbus, cfgtypes.ConsensusClient_Lodestar:
->>>>>>> b1b7a20d
+			case cfgtypes.ConsensusClient_Lodestar:
 				return
 			}
 		}
